#
# Copyright (c) 2017 University of Dundee.
#
# This program is free software: you can redistribute it and/or modify
# it under the terms of the GNU Affero General Public License as
# published by the Free Software Foundation, either version 3 of the
# License, or (at your option) any later version.
#
# This program is distributed in the hope that it will be useful,
# but WITHOUT ANY WARRANTY; without even the implied warranty of
# MERCHANTABILITY or FITNESS FOR A PARTICULAR PURPOSE.  See the
# GNU Affero General Public License for more details.
#
# You should have received a copy of the GNU Affero General Public License
# along with this program.  If not, see <http://www.gnu.org/licenses/>.
#

from django.shortcuts import render
from django.http import JsonResponse
from django.http import HttpResponse
from django.conf import settings
from django.core.urlresolvers import reverse
from omeroweb.decorators import login_required
<<<<<<< HEAD
from omero.model import MaskI
from version import __version__

import json
import omero_marshal
=======
from omeroweb.webgateway.marshal import imageMarshal
from omeroweb.webgateway.templatetags.common_filters import lengthformat,\
    lengthunit
import json
import omero_marshal
import omero
from omero.model import MaskI
>>>>>>> fb7f9b0b


@login_required()
def index(request, iid=None, conn=None, **kwargs):
    if iid is None:
        return HttpResponse("Viewer needs an image id!")

    params = {'IMAGE_ID': iid}
    for key in request.GET:
        if request.GET[key]:
            params[str(key).upper()] = str(request.GET[key])

    # we add the (possibly prefixed) uris
    params['WEBGATEWAY'] = reverse('webgateway')
    params['WEBCLIENT'] = reverse('webindex')
    if settings.FORCE_SCRIPT_NAME is not None:
        params['URI_PREFIX'] = settings.FORCE_SCRIPT_NAME

    return render(
        request, 'omero_iviewer/index.html',
        {'params': params, 'iviewer_url_suffix': u"?_iviewer-%s" % __version__}
    )


@login_required()
def persist_rois(request, conn=None, **kwargs):
    if not request.method == 'POST':
        return JsonResponse({"error": "Use HTTP POST to send data!"})

    try:
        rois_dict = json.loads(request.body)
    except Exception as e:
        return JsonResponse({"error": "Failed to load json: " + e})

    # some preliminary checks are following...
    image_id = rois_dict.get('imageId', None)
    if image_id is None:
        return JsonResponse({"error": "No image id provided!"})
    rois = rois_dict.get('rois', None)
    if rois is None:
        return JsonResponse({"error": "Could not find rois array!"})

    # get the associated image and an instance of the update service
    image = conn.getObject("Image", image_id, opts=conn.SERVICE_OPTS)
    if image is None:
        return JsonResponse({"error": "Could not find associated image!"})

    # prepare services
    update_service = conn.getUpdateService()
    rois_service = conn.getRoiService()
    if update_service is None or rois_service is None:
        return JsonResponse({"error": "Could not get update/rois service!"})

    # when persisting we use the specific group context
    conn.SERVICE_OPTS['omero.group'] = image.getDetails().getGroup().getId()

    # loop over the given rois, marshal and persist/delete
    ret_ids = {}
    try:
        for r in rois:
            roi = rois.get(r)
            # marshal and asscociate with image
            decoder = omero_marshal.get_decoder(roi.get("@type"))
            decoded_roi = decoder.decode(roi)
            decoded_roi.setImage(image._obj)

            # differentiate between new rois and existing ones
            if int(r) < 0:
                # we save the new ones including all its new shapes
                decoded_roi = update_service.saveAndReturnObject(
                    decoded_roi, conn.SERVICE_OPTS)
                roi_id = decoded_roi.getId().getValue()
                # we associate them with the ids handed in
                i = 0
                for s in decoded_roi.copyShapes():
                    old_id = roi['shapes'][i].get('oldId', None)
                    shape_id = s.getId().getValue()
                    ret_ids[old_id] = str(roi_id) + ":" + str(shape_id)
                    i += 1
            else:
                # we fetch the existing ones
                result = rois_service.findByRoi(
                    long(r), None, conn.SERVICE_OPTS)
                # we need to have one only for each id
                if result is None or len(result.rois) != 1:
                    continue
                existing_rois = result.rois[0]

                # loop over decoded shapes (new, deleted and modified)
                j = 0
                shapes_done = {}
                shapes_deleted = 0
                shapes_to_be_added = []
                roi_id = decoded_roi.getId().getValue()
                for s in decoded_roi.copyShapes():
                    old_id = roi['shapes'][j].get('oldId', None)
                    delete = roi['shapes'][j].get('markedForDeletion', None)
                    j += 1
                    shape_id = s.getId().getValue()
                    if shape_id < 0:
                        # due to deletions/modifications that we store first
                        # the newly added ones are added afterwards
                        decoded_roi.removeShape(s)
                        shapes_to_be_added.append(
                            {"oldId": old_id, "shape": s})
                        continue
                    if delete is not None:
                        decoded_roi.removeShape(s)
                        shapes_deleted += 1
                    shapes_done[shape_id] = old_id
                # needed for saving multiple shapes in same roi
                # otherwise the update routine keeps only the modified
                for e in existing_rois.copyShapes():
                    found = shapes_done.get(e.getId().getValue(), None)
                    if found is None:
                        decoded_roi.addShape(e)
                # persist deletions and modifications
                decoded_roi = update_service.saveAndReturnObject(
                    decoded_roi, conn.SERVICE_OPTS)
                # now append the new shapes to the existing ones
                # and persist them
                for n in shapes_to_be_added:
                    decoded_roi.addShape(n['shape'])
                decoded_roi = update_service.saveAndReturnObject(
                    decoded_roi, conn.SERVICE_OPTS)
                nr_of_existing_shapes = decoded_roi.sizeOfShapes()
                nr_of_added_shapes = len(shapes_to_be_added)
                # if we deleted all shapes in the roi => remove it as well
                if nr_of_existing_shapes == 0:
                    conn.deleteObjects("Roi", [roi_id], wait=False)
                elif nr_of_added_shapes > 0:
                    # gather new ids for newly persisted shapes
                    start = nr_of_existing_shapes - nr_of_added_shapes
                    for n in shapes_to_be_added:
                        n_id = str(roi_id) + ":" +  \
                            str(decoded_roi.getShape(start).getId().getValue())
                        ret_ids[str(n['oldId'])] = n_id
                        start += 1
                # add to the list that contains the successfully persisted ids
                for x in shapes_done.values():
                    ret_ids[x] = x
    except Exception as marshalOrPersistenceException:
        # we return all successfully stored rois up to the error
        # as well as the error message
        return JsonResponse({'ids': ret_ids,
                            'error': repr(marshalOrPersistenceException)})

    return JsonResponse({"ids": ret_ids})


@login_required()
def request_rois(request, iid, conn=None, **kwargs):
    if iid is None:
        return JsonResponse({"error":
                            "no image id supplied for regions request"})

    roi_service = conn.getRoiService()
    if roi_service is None:
        return JsonResponse({"error":
                            "Could not get rois instance of roi service!"})

    # when querying we want cross groups
    conn.SERVICE_OPTS['omero.group'] = -1

    ret = []
    try:
        result = roi_service.findByImage(long(iid), None, conn.SERVICE_OPTS)
        for roi in result.rois:
            rois_to_be_returned = {"@id": roi.getId().val, "shapes": []}
            for shape in roi.copyShapes():
                # masks not supported by marshal (would raise exception)
                if shape.__class__ == MaskI:
                    continue
                encoder = omero_marshal.get_encoder(shape.__class__)
                encoded_shape = encoder.encode(shape)
                if encoded_shape is None:
                    return JsonResponse({"error": "Failed to encode roi!"})
                rois_to_be_returned['shapes'].append(encoded_shape)
                ret.append(rois_to_be_returned)

        return JsonResponse(ret, safe=False)
    except Exception as someException:
        return JsonResponse({"error": repr(someException)})


@login_required()
def image_data(request, image_id, conn=None, **kwargs):

    image = conn.getObject("Image", image_id)

    if image is None:
        return JsonResponse({"error": "Image not found"}, status=404)

    rv = imageMarshal(image)

    # Add extra parameters with units data
    # Note ['pixel_size']['x'] will have size in MICROMETER
    px = image.getPrimaryPixels().getPhysicalSizeX()
    if (px is not None):
        size = image.getPixelSizeX(True)
        value = format_pixel_size_with_units(size)
        rv['pixel_size']['unit_x'] = value[0]
        rv['pixel_size']['symbol_x'] = value[1]
    py = image.getPrimaryPixels().getPhysicalSizeY()
    if (py is not None):
        size = image.getPixelSizeY(True)
        value = format_pixel_size_with_units(size)
        rv['pixel_size']['unit_y'] = value[0]
        rv['pixel_size']['symbol_y'] = value[1]
    pz = image.getPrimaryPixels().getPhysicalSizeZ()
    if (pz is not None):
        size = image.getPixelSizeZ(True)
        value = format_pixel_size_with_units(size)
        rv['pixel_size']['unit_z'] = value[0]
        rv['pixel_size']['symbol_z'] = value[1]

    size_t = image.getSizeT()
    time_list = []
    if size_t > 1:
        params = omero.sys.ParametersI()
        params.addLong('pid', image.getPixelsId())
        z = 0
        c = 0
        query = "from PlaneInfo as Info where"\
            " Info.theZ=%s and Info.theC=%s and pixels.id=:pid" % (z, c)
        info_list = conn.getQueryService().findAllByQuery(
            query, params, conn.SERVICE_OPTS)
        timemap = {}
        for info in info_list:
            t_index = info.theT.getValue()
            if info.deltaT is not None:
                # planeInfo.deltaT gives number only (no units)
                delta_t = info.deltaT.getValue()
                timemap[t_index] = delta_t
        for t in range(image.getSizeT()):
            if t in timemap:
                time_list.append(timemap[t])
    rv['delta_t'] = time_list

    return JsonResponse(rv)


def format_pixel_size_with_units(size):
        """
        Formats the response for methods above.
        Returns [value, unitSymbol]
        If the unit is MICROMETER in database (default), we
        convert to more appropriate units & value
        """
        if size is None:
            return (None, "")
        length = size.getValue()
        unit = size.getUnit()
        if unit == "MICROMETER":
            unit = lengthunit(length)
            length = lengthformat(length)
        else:
            unit = size.getSymbol()
        return (length, unit)<|MERGE_RESOLUTION|>--- conflicted
+++ resolved
@@ -20,22 +20,18 @@
 from django.http import HttpResponse
 from django.conf import settings
 from django.core.urlresolvers import reverse
+
 from omeroweb.decorators import login_required
-<<<<<<< HEAD
-from omero.model import MaskI
-from version import __version__
-
-import json
-import omero_marshal
-=======
 from omeroweb.webgateway.marshal import imageMarshal
 from omeroweb.webgateway.templatetags.common_filters import lengthformat,\
     lengthunit
+
 import json
 import omero_marshal
 import omero
 from omero.model import MaskI
->>>>>>> fb7f9b0b
+
+from version import __version__
 
 
 @login_required()
