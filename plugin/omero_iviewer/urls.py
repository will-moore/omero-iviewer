#
# Copyright (c) 2017 University of Dundee.
#
# This program is free software: you can redistribute it and/or modify
# it under the terms of the GNU Affero General Public License as
# published by the Free Software Foundation, either version 3 of the
# License, or (at your option) any later version.
#
# This program is distributed in the hope that it will be useful,
# but WITHOUT ANY WARRANTY; without even the implied warranty of
# MERCHANTABILITY or FITNESS FOR A PARTICULAR PURPOSE.  See the
# GNU Affero General Public License for more details.
#
# You should have received a copy of the GNU Affero General Public License
# along with this program.  If not, see <http://www.gnu.org/licenses/>.
#

from django.conf.urls import patterns
from django.conf.urls import url

import views

urlpatterns = patterns(

    'django.views.generic.simple',

    # index 'home page' of the iviewer app
    url(r'^/?$', views.index, name='omero_iviewer_index'),
    url(r'^persist_rois/?$', views.persist_rois,
        name='omero_iviewer_persist_rois'),
    url(r'^image_data/(?P<image_id>[0-9]+)/$', views.image_data,
        name='omero_iviewer_image_data'),
    url(r'^save_projection/?$', views.save_projection,
        name='omero_iviewer_save_projection'),
    url(r'^well_images/?$', views.well_images,
        name='omero_iviewer_well_images'),
<<<<<<< HEAD
    url(r'^shape_stats/?$', views.shape_stats,
        name='omero_iviewer_shape_stats'))
=======
    url(r'^get_intensity/?$', views.get_intensity,
        name='omero_iviewer_get_intensity'))
>>>>>>> 1f509fae
<|MERGE_RESOLUTION|>--- conflicted
+++ resolved
@@ -34,10 +34,7 @@
         name='omero_iviewer_save_projection'),
     url(r'^well_images/?$', views.well_images,
         name='omero_iviewer_well_images'),
-<<<<<<< HEAD
+    url(r'^get_intensity/?$', views.get_intensity,
+        name='omero_iviewer_get_intensity'),
     url(r'^shape_stats/?$', views.shape_stats,
-        name='omero_iviewer_shape_stats'))
-=======
-    url(r'^get_intensity/?$', views.get_intensity,
-        name='omero_iviewer_get_intensity'))
->>>>>>> 1f509fae
+        name='omero_iviewer_shape_stats'))