sudo: required

<<<<<<< HEAD
language: python

python:
  - "2.7"

services:
  - docker
=======
addons:
  chrome: stable

# This (sudo: false) is needed to "run on container-based infrastructure" on
# which cache: is available
# http://docs.travis-ci.com/user/workers/container-based-infrastructure/
sudo: true
>>>>>>> f5119315

before_install:
  - git clone --depth=50 --branch=web-apps git://github.com/jburel/omero-test-infra .omero

script:
  - DIR=plugin .omero/app-docker<|MERGE_RESOLUTION|>--- conflicted
+++ resolved
@@ -1,6 +1,5 @@
 sudo: required
 
-<<<<<<< HEAD
 language: python
 
 python:
@@ -8,15 +7,7 @@
 
 services:
   - docker
-=======
-addons:
-  chrome: stable
 
-# This (sudo: false) is needed to "run on container-based infrastructure" on
-# which cache: is available
-# http://docs.travis-ci.com/user/workers/container-based-infrastructure/
-sudo: true
->>>>>>> f5119315
 
 before_install:
   - git clone --depth=50 --branch=web-apps git://github.com/jburel/omero-test-infra .omero
