//
// Copyright (C) 2017 University of Dundee & Open Microscopy Environment.
// All rights reserved.
//
// This program is free software: you can redistribute it and/or modify
// it under the terms of the GNU Affero General Public License as
// published by the Free Software Foundation, either version 3 of the
// License, or (at your option) any later version.
//
// This program is distributed in the hope that it will be useful,
// but WITHOUT ANY WARRANTY; without even the implied warranty of
// MERCHANTABILITY or FITNESS FOR A PARTICULAR PURPOSE.  See the
// GNU Affero General Public License for more details.
//
// You should have received a copy of the GNU Affero General Public License
// along with this program.  If not, see <http://www.gnu.org/licenses/>.
//

// css
require('../css/ol3-viewer.css');

// dependencies
import Context from '../app/context';
import Misc from '../utils/misc';
import {Converters} from '../utils/converters';
import Ui from '../utils/ui';
import {inject, customElement, bindable, BindingEngine} from 'aurelia-framework';
import {ol3} from '../../libs/ol3-viewer.js';
import Ol3ViewerLinkedEvents from './ol3-viewer-linked-events';
import * as FileSaver from '../../node_modules/file-saver';
import {draggable} from 'jquery-ui/ui/widgets/draggable';
import {resizable} from 'jquery-ui/ui/widgets/resizable';
import {
    IVIEWER, PLUGIN_PREFIX, PROJECTION, REGIONS_DRAWING_MODE, RENDER_STATUS,
    VIEWER_ELEMENT_PREFIX, WEBCLIENT
} from '../utils/constants';
import {
    IMAGE_CANVAS_DATA, IMAGE_DIMENSION_CHANGE, IMAGE_DIMENSION_PLAY,
<<<<<<< HEAD
    IMAGE_SETTINGS_CHANGE, IMAGE_VIEWER_INTERACTION, IMAGE_VIEWER_RESIZE,
=======
    IMAGE_INTENSITY_QUERYING, IMAGE_SETTINGS_CHANGE, IMAGE_VIEWER_RESIZE,
>>>>>>> 1f509fae
    IMAGE_VIEWER_SPLIT_VIEW, IMAGE_VIEWPORT_CAPTURE,
    REGIONS_CHANGE_MODES, REGIONS_COPY_SHAPES, REGIONS_DRAW_SHAPE,
    REGIONS_GENERATE_SHAPES, REGIONS_HISTORY_ACTION, REGIONS_HISTORY_ENTRY,
    REGIONS_MODIFY_SHAPES, REGIONS_PROPERTY_CHANGED, REGIONS_SET_PROPERTY,
    REGIONS_SHOW_COMMENTS, REGIONS_STORED_SHAPES, REGIONS_STORE_SHAPES,
    VIEWER_IMAGE_SETTINGS,
    EventSubscriber
} from '../events/events';


/**
 * The openlayers 3 viewer wrapped for better aurelia integration
 * @extends {EventSubscriber}
 */
@customElement('ol3-viewer')
@inject(Context, Element, BindingEngine)
export default class Ol3Viewer extends EventSubscriber {
    /**
     * handles mdi and linked image config syncing
     * @memberof Ol3Viewer
     * @type {Ol3ViewerLinkedEvents}
     */
     linked_events = new Ol3ViewerLinkedEvents(this);

    /**
     * the image config reference to work with (bound via template)
     * @memberof Ol3Viewer
     * @type {ImageConfig}
     */
    @bindable image_config = null;

    /**
     * the image info ready observers
     * @memberof Ol3Viewer
     * @type {Object}
     */
    image_info_ready_observer = null;

    /**
     * the internal instance of the ol3.Viewer
     * @memberof Ol3Viewer
     * @type {ol3.Viewer}
     */
    viewer = null;

    /**
     * the info needed for the play loop
     * @memberof Ol3Viewer
     * @type {number}
     */
    player_info = {dim: null, forwards: null, handle: null};

    /**
     * events we subscribe to
     * @memberof Ol3Viewer
     * @type {Array.<string,function>}
     */
    sub_list = [
        [IMAGE_VIEWER_INTERACTION,
            (params={}) => this.syncLinkedViewer(params)],
        [IMAGE_VIEWER_RESIZE,
            (params={}) => this.resizeViewer(params)],
        [IMAGE_DIMENSION_CHANGE,
            (params={}) => this.changeDimension(params)],
        [IMAGE_DIMENSION_PLAY,
            (params={}) => this.playDimension(params)],
        [IMAGE_SETTINGS_CHANGE,
            (params={}) => this.changeImageSettings(params)],
        [REGIONS_PROPERTY_CHANGED,
            (params={}) => this.getRegionsPropertyChange(params)],
        [REGIONS_SET_PROPERTY,
            (params={}) => this.setRegionsProperty(params)],
        [IMAGE_INTENSITY_QUERYING,
            (params={}) => this.toggleIntensityQuerying(params)],
        [VIEWER_IMAGE_SETTINGS,
            (params={}) => this.getImageSettings(params)],
        [IMAGE_VIEWER_SPLIT_VIEW,
            (params={}) => this.toggleSplitChannels(params)],
        [REGIONS_CHANGE_MODES,
            (params={}) => this.changeRegionsModes(params)],
        [REGIONS_DRAW_SHAPE,
            (params={}) => this.drawShape(params)],
        [REGIONS_GENERATE_SHAPES,
            (params={}) => this.generateShapes(params)],
        [REGIONS_STORE_SHAPES,
            (params={}) => this.storeShapes(params)],
        [REGIONS_STORED_SHAPES,
            (params={}) => this.afterShapeStorage(params)],
        [REGIONS_MODIFY_SHAPES,
            (params={}) => this.modifyShapes(params)],
        [REGIONS_HISTORY_ENTRY,
            (params={}) => this.addHistoryEntry(params)],
        [REGIONS_HISTORY_ACTION,
            (params={}) => this.affectHistoryAction(params)],
        [REGIONS_COPY_SHAPES,
            (params={}) => this.copyShapeDefinitions(params)],
        [REGIONS_SHOW_COMMENTS,
            (params={}) => this.showComments(params)],
        [IMAGE_VIEWPORT_CAPTURE,
            (params={}) => this.captureViewport(params)],
        [IMAGE_CANVAS_DATA,
            (params={}) => this.saveCanvasData(params)]];

    /**
     * @constructor
     * @param {Context} context the application context (injected)
     * @param {Element} element the associated dom element (injected)
     * @param {BindingEngine} bindingEngine injected instance of BindingEngine
     */
    constructor(context, element, bindingEngine) {
        super(context.eventbus)
        this.context = context;
        this.element = element;
        this.bindingEngine = bindingEngine;
    }

    /**
     * Returns the viewer's container element
     *
     * @return {Object} the viewer's html container(jquery)
     * @memberof Ol3Viewer
     */
    getContainer() {
        return $(this.element).parent();
    }

    /**
     * Overridden aurelia lifecycle method:
     * fired when PAL (dom abstraction) is ready for use
     *
     * @memberof Ol3Viewer
     */
    attached() {
        let container = this.getContainer();
        // additions that are necessary for mdi
        // we need the viewers to be draggable, resizable
        // also place the viewer within the frame boundaries
        let frame = $('.frame');
        let minX = frame.position().left+10;
        let maxX =
            frame.position().left+frame.width()-
                parseInt(this.image_config.size.width);
        let minY = frame.position().top+10;
        let maxY =
            frame.position().top+frame.height()-
                parseInt(this.image_config.size.height);
        this.image_config.position.top =
            Misc.getRandomInteger(minY,maxY) + 'px';
        this.image_config.position.left =
            Misc.getRandomInteger(minX,maxX) + 'px';
        container.draggable({
            handle: '.viewer-handle',
            stop: (event, ui) => {
                this.image_config.position.top = ui.position.top + 'px';
                this.image_config.position.left = ui.position.left + 'px';
            }
        });
        container.resizable({
            containment: "parent", handles: "se",
            stop: (e, ui) => {
                this.image_config.size.width = ui.size.width + 'px';
                this.image_config.size.height = ui.size.height + 'px';
                this.resizeViewer();
            }
        });
        let imageDataReady = () => {
            // create viewer instance, register event subscriptions
            this.initViewer();
            this.subscribe();
            // listen to when the regions info data is ready
            this.regions_info_ready_observer =
                this.bindingEngine.propertyObserver(
                    this.image_config.regions_info, 'ready').subscribe(
                        (newValue, oldValue) => this.initRegions());
            // mdi needs to switch image config when using controls
            container.find('.ol-control').on(
                'mousedown',
                () => this.context.selectConfig(this.image_config.id))
        };
        // if the data is ready we initalize the viewer now,
        // otherwise we listen via the observer
        if (this.image_config.image_info.ready) imageDataReady();
        else this.image_info_ready_observer =
                this.bindingEngine.propertyObserver(
                    this.image_config.image_info, 'ready').subscribe(
                        (newValue, oldValue) => imageDataReady());
    }

    /**
     * Overridden aurelia lifecycle method:
     * called whenever the view is bound within aurelia
     * in other words an 'init' hook that happens before 'attached'
     *
     * @memberof Ol3Viewer
     */
    bind() {
        // we 'tag' the element to belong to a certain image config
        this.element.parentNode.id = this.image_config.id;
        // define the container element
        this.container = VIEWER_ELEMENT_PREFIX + this.image_config.id;
    }

    /**
     * Overridden aurelia lifecycle method:
     * fired when PAL (dom abstraction) is unmounted
     *
     * @memberof Ol3Viewer
     */
    detached() {
        if (this.context.useMDI) {
            let container = this.getContainer();
            container.find('.ol-control').off('mousedown');
            try {container.draggable("destroy")} catch(ignored) {}
            try {container.resizable("destroy")} catch(ignored) {}
        }
        if (this.viewer) {
            this.viewer.destroyViewer();
            this.viewer = null;
        }
    }

    /**
     * Overridden aurelia lifecycle method:
     * called whenever the view is unbound within aurelia
     * in other words a 'destruction' hook that happens after 'detached'
     *
     * @memberof Ol3Viewer
     */
    unbind() {
        if (this.image_info_ready_observer) {
            this.image_info_ready_observer.dispose();
            this.image_info_ready_observer = null;
        }
        if (this.regions_info_ready_observer) {
            this.regions_info_ready_observer.dispose();
            this.regions_info_ready_observer = null;
        }
        this.unsubscribe();
        this.viewer = null;
        this.image_config = null;
    }

    /**
     * Instantiates a new ol3 viewer once image data is ready
     *
     * @memberof Ol3Viewer
     */
    initViewer() {
        // tweak initParams for ol3viewer to reflect iviewer app name
        let ol3initParams = Object.assign({}, this.context.initParams);
        ol3initParams[PLUGIN_PREFIX] = this.context.getPrefixedURI(IVIEWER);

        // create viewer instance
        this.viewer =
            new ol3.Viewer(
                this.image_config.image_info.image_id, {
                     eventbus : this.context.eventbus,
                     server : this.context.server,
                     data: this.image_config.image_info.tmp_data,
                     initParams :  ol3initParams,
                     container: this.container
                 });
        delete this.image_config.image_info.tmp_data;

        // only the first request should be affected
        this.context.resetInitParams();
        // use existing interpolation setting
        this.viewer.enableSmoothing(this.context.interpolate);
        // initialize regions if rois tab active
        if (this.context.isRoisTabActive()) this.initRegions();
        this.resizeViewer({window_resize: true, delay: 100});
    }

    /**
     * Handles dimension changes which come in the form of an event notification
     *
     * @memberof Ol3Viewer
     * @param {Object} params the event notification parameters
     */
    changeDimension(params = {}) {
        // we ignore notifications that don't concern us
        // and need a dim identifier as well an array value
        if (this.viewer === null ||
            typeof params.dim !== 'string' ||
            !Misc.isArray(params.value) ||
            params.value.length === 0) return;

        if (params.config_id === this.image_config.id)
            this.viewer.setDimensionIndex(params.dim, params.value);
        else this.linked_events.setDimensionIndex(params);
    }

    /**
     * Handles the following image changes:
     * - channel range (start, end, color)
     * - color/grayscale
     * - projection
     * - interpolation
     *
     * @memberof Ol3Viewer
     * @param {Object} params the event notification parameters
     */
    changeImageSettings(params = {}) {
        if (this.viewer === null) return;

        let isSameConfig = params.config_id === this.image_config.id;
        if (typeof params.model === 'string') {
            if (isSameConfig) this.viewer.changeImageModel(params.model);
            else this.linked_events.changeImageSettings(params);
        } else if (isSameConfig && typeof params.projection === 'string')
            this.viewer.changeImageProjection(
                params.projection,
                this.image_config.image_info.projection_opts);
        else if (Misc.isArray(params.ranges) && params.ranges.length > 0) {
            if (isSameConfig) this.viewer.changeChannelRange(params.ranges);
            else this.linked_events.changeImageSettings(params);
        } else if (typeof params.interpolate === 'boolean')
            this.viewer.enableSmoothing(params.interpolate);
    }

    /**
     * In case of a resize we are forced to issue a redraw for the ol3 Viewer
     * which is especially important for the regions layer
     *
     * @memberof Ol3Viewer
     * @param {Object} params the event notification parameters
     */
    resizeViewer(params={}) {
        if (this.viewer === null) return;

        // while dragging does not concern us
        if (typeof params.is_dragging !== 'boolean') params.is_dragging = false;
        if (params.is_dragging) return;

        // check if we are way to small, then we collapse...
        if (typeof params.window_resize === 'boolean' && params.window_resize)
            Ui.adjustSideBarsOnWindowResize();

        this.viewer.redraw(params.delay);
    }

    /**
     * Handles regions property changes received from the ol3 viewer,e.g.
     * selection, modification, deletetion
     *
     * @param {Object} params the event notification parameters
     * @memberof Ol3Viewer
     */
     getRegionsPropertyChange(params = {}) {
         // the shapes has to be an array.
         // if the properties and values are an array they have to be in a 1:1
         // relationship to the shapes, otherwise they have to be a simple string
         // or at least not undefined in which case one property/value respectively
         // belongs to multiple shapes
         if (typeof params !== 'object' ||
             params.config_id !== this.image_config.id ||
             !Misc.isArray(params.shapes) || params.shapes.length === 0 ||
             (!Misc.isArray(params.properties) &&
                typeof params.properties !== 'string') ||
             (Misc.isArray(params.properties) &&
                params.properties.length !== params.shapes.length) ||
             (!Misc.isArray(params.values) &&
                typeof params.values === 'undefined') ||
             (Misc.isArray(params.values) &&
                params.values.length !== params.shapes.length)) return;

            // loop over all shapes, trying to set the property
            for (let i in params.shapes) {
                let shape = params.shapes[i];
                let refOrCopy =
                    this.image_config.regions_info.data ?
                        this.image_config.regions_info.getShape(shape) : null;
                let hasBeenModified = refOrCopy ? refOrCopy.modified : null;
                let prop = Misc.isArray(params.properties) ?
                                params.properties[i] : params.properties;
                let value = Misc.isArray(params.values) ?
                                params.values[i] : params.values;
                if (prop === 'selected' || prop === 'modified' ||
                        prop === 'deleted' || prop === 'visible')
                    this.image_config.regions_info.setPropertyForShape(
                        shape, prop, value);
                // in the case of new shapes that get deleted we will need
                // a deep copy since they get removed from the map
                if (refOrCopy && prop === 'deleted')
                    refOrCopy = Object.assign({}, refOrCopy);
                if (typeof params.callback === 'function')
                    params.callback(refOrCopy, hasBeenModified);
                // update measurement info (if shape was modified)
                if (prop === 'modified') {
                    let measurements =
                        this.viewer.getLengthAndAreaForShapes([shape], true);
                    if (Misc.isArray(measurements) &&
                        measurements.length > 0 &&
                        measurements[0].id === shape) {
                            refOrCopy.Area = measurements[0].Area;
                            refOrCopy.Length = measurements[0].Length;
                    }
                }
            }
     }

    /**
     * Handles regions property changes such as visibility and selection
     * by delegation to sub handlers
     *
     * @param {Object} params the event notification parameters
     * @memberof Ol3Viewer
     */
     setRegionsProperty(params = {}) {
         // at a minimum we need a viewer and params with a property
         if (this.viewer === null ||
             typeof params !== 'object' ||
             typeof params.property !== 'string'||
             params.config_id !== this.image_config.id) return

        // delegate to individual handler
        let prop = params.property.toLowerCase();
        if (prop === 'visible')
            this.viewer.setRegionsVisibility(params.value, params.shapes);
        else if (prop === 'selected')
            this.changeShapeSelection(params);
        else if (prop === 'state')
            this.deleteShapes(params);
     }

     /**
      * Generates shape for both, pasting and propagation
      *
      * @param {Object} params the event notification parameters
      * @memberof Ol3Viewer
      */
      generateShapes(params = {}) {
          //we want only notifications that concern us
          // and need at least a viewer one shape definition in an array
          if (params.config_id !== this.image_config.id ||
              this.viewer === null ||
              !Misc.isArray(params.shapes) ||
              params.shapes.length === 0) return;

          if (typeof params.number !== 'number') params.number = 1;
          if (typeof params.roi_id !== 'number')
              params.roi_id = this.image_config.regions_info.getNewRegionsId();
          let theDims =
            Misc.isArray(params.theDims) && params.theDims.length !== 0 ?
                params.theDims : null;

          params.shapes.map((def) => {
              try {
                  if (!def.deleted) {
                      let deepCopy = Object.assign({},def);
                      // we are modified so let's update the definition
                      // before we generate from it
                      if (deepCopy.modified) {
                          let upToDateDef =
                            this.viewer.getShapeDefinition(deepCopy.shape_id);
                          if (upToDateDef)
                            deepCopy =
                                Converters.amendShapeDefinition(upToDateDef);
                      }
                      delete deepCopy['shape_id'];
                      if (typeof params.paste === 'boolean' && params.paste)
                        deepCopy['roi_id'] =
                            this.image_config.regions_info.getNewRegionsId();
                      else deepCopy['roi_id'] = params.roi_id;
                      let opts = {
                          'number': params.number,
                          'position': params.position,
                          'extent': this.viewer.getSmallestViewExtent(),
                          'theDims': theDims
                      };
                      if (typeof params.scale_factor === 'number')
                          opts['scale_factor'] = params.scale_factor;
                      if (typeof params.add_history === 'boolean')
                          opts['add_history'] = params.add_history;
                      if (typeof params.hist_id === 'number')
                          opts['hist_id'] = params.hist_id;
                      this.viewer.generateShapes(deepCopy, opts);
                };
              } catch(ignored) {}
          });
      }

     /**
      * Changes the deleted state of shapes
      *
      * @param {Object} params the event notification parameters
      * @memberof Ol3Viewer
      */
      deleteShapes(params = {}) {
          //we want only notifications that concern us
          // and need at least a viewer instance and
          //one shape id in the array as well as a value
          // for the action, either delete or undo
          if (params.config_id !== this.image_config.id ||
              this.viewer === null ||
              typeof params.value !== 'string' ||
              !Misc.isArray(params.shapes) || params.shapes.length === 0) return;

          if (params.value === 'delete')
             this.viewer.deleteShapes(params.shapes, false, params.callback);
          else if (params.value === 'undo')
            this.viewer.deleteShapes(params.shapes, true);
      }

     /**
      * Changes the selected state of shapes
      * by delegation to sub handlers
      *
      * @param {Object} params the event notification parameters
      * @memberof Ol3Viewer
      */
      changeShapeSelection(params = {}) {
          //we want only notifications that concern us
          // and need at least a viewer instance and one shape id in the array
          if (params.config_id !== this.image_config.id ||
              this.viewer === null ||
              !Misc.isArray(params.shapes) ||
              params.shapes.length === 0) return;

        let delay = 0;
        if (params.clear) {
            // switch to plane/time where the shape is
            let viewerT = this.viewer.getDimensionIndex('t');
            let viewerZ = this.viewer.getDimensionIndex('z');
            let shape =
                this.image_config.regions_info.getShape(params.shapes[0]);
            let shapeT = typeof shape.TheT === 'number' ? shape.TheT : -1;
            if (shapeT !== -1 && shapeT !== viewerT) {
                this.image_config.image_info.dimensions.t = shapeT;
                delay += 25;
            }
            let shapeZ = typeof shape.TheZ === 'number' ? shape.TheZ : -1;
            if (shapeZ !== -1 && shapeZ !== viewerZ) {
                this.image_config.image_info.dimensions.z = shapeZ;
                delay += 25;
            }
        }

        setTimeout(() => {
            this.abortDrawing();
            this.viewer.selectShapes(
                params.shapes, params.value,
                params.clear, params.center);
        }, delay);
      }

    /**
     * Queries the present image settings of the viewer
     *
     * @param {Object} params the event notification parameters
     * @memberof Ol3Viewer
     */
    getImageSettings(params = {}) {
        // we ignore notifications that don't concern us
        if (params.config_id !== this.image_config.id ||
            this.viewer === null ||
            typeof params.callback !== 'function') return;

        params.callback(this.viewer.captureViewParameters());
        this.viewer.redraw();
    }

    /**
     * Changes the regions modes
     *
     * @param {Object} params the event notification parameters
     * @memberof Ol3Viewer
     */
    changeRegionsModes(params={}) {
        // we don't do this if it does not concern us
        // or we don't have the right params
        if (params.config_id !== this.image_config.id ||
                this.viewer === null ||
                typeof params !== 'object' ||
                !Misc.isArray(params.modes)) return;

        this.image_config.regions_info.regions_modes =
            this.viewer.setRegionsModes(params.modes);

    }

    /**
     * Initializes the ol3 regions layer
     *
     * @memberof Ol3Viewer
     */
    initRegions() {
        if (this.viewer === null ||
            this.image_config === null ||
            this.image_config.regions_info === null ||
            !this.image_config.regions_info.ready ||
            !Misc.isArray(this.image_config.regions_info.tmp_data)) return;

        this.viewer.addRegions(this.image_config.regions_info.tmp_data);
        delete this.image_config.regions_info.tmp_data;
        this.changeRegionsModes(
            { modes: this.image_config.regions_info.regions_modes});

        let updateMeasurements = () => {
            if (this.viewer === null) return;
            let ids =
                this.image_config.regions_info.unsophisticatedShapeFilter();
            let measurements = this.viewer.getLengthAndAreaForShapes(ids);
            for (let i=0;i<measurements.length;i++) {
                let measurement = measurements[i];
                if (typeof measurement !== 'object' ||
                    measurement === null || typeof measurement.id !== 'string')
                        continue;
                let shape =
                    this.image_config.regions_info.getShape(measurement.id);
                if (shape !== null) {
                    shape.Area = measurement.Area;
                    shape.Length = measurement.Length;
                }
            }
        };
        setTimeout(updateMeasurements, 50);
    }

    /**
     * Handles view changes between split and normal view (event notification)
     *
     * @memberof Ol3Viewer
     * @param {Object} params the event notification parameters
     */
    toggleSplitChannels(params = {}) {
        // check if we have a viewer instance and the event concerns us
        if (params.config_id !== this.image_config.id ||
            this.viewer === null ||
            typeof params.split !== 'boolean') return;

        this.viewer.toggleSplitView(params.split);
    }

    /**
     * Handles drawing of shapes via event notification as well as cancellation
     * of a chosen drawing interaction
     *
     * @memberof Ol3Viewer
     * @param {Object} params the event notification parameters
     */
    drawShape(params = {}) {
        // the event doesn't concern us
        if (params.config_id !== this.image_config.id ||
            this.viewer === null) return;

        // we want to only abort
        if (typeof params.abort === 'boolean' && params.abort) {
            this.abortDrawing();
            return;
        }

        // gather unattached dimensions (if any)
        // and decide if we add the drawn shape
        let add = true;
        let unattached = [];
        switch (this.image_config.regions_info.drawing_mode) {
            case REGIONS_DRAWING_MODE.NEITHER_Z_NOR_T:
                unattached = ['z', 't'];
                break;
            case REGIONS_DRAWING_MODE.NOT_Z:
                unattached.push('z');
                break;
            case REGIONS_DRAWING_MODE.NOT_T:
                unattached.push('t');
                break;
            case REGIONS_DRAWING_MODE.ALL_Z_AND_T:
            case REGIONS_DRAWING_MODE.ALL_Z:
            case REGIONS_DRAWING_MODE.ALL_T:
            case REGIONS_DRAWING_MODE.CUSTOM_Z_AND_T:
                add = false;
        }
        if (unattached.indexOf('z') === -1 &&
            this.image_config.image_info.projection === PROJECTION.INTMAX)
                unattached.push('z');

        // draw shape
        this.viewer.drawShape(
            params.shape, params.roi_id,
            {
                hist_id: params.hist_id,
                unattached: unattached,
                add: add
            });
    }


    /**
     * Aborts drawing interaction in ol3 viewer
     *
     * @memberof Ol3Viewer
     */
    abortDrawing() {
        this.viewer.abortDrawing();
        this.image_config.regions_info.shape_to_be_drawn = null;
    }

    /**
     * Stores shapes
     *
     * @memberof Ol3Viewer
     * @param {Object} params the event notification parameters
     */
    storeShapes(params = {}) {
        // we need a viewer instance at a minimun,
        // also check if the event doesn't concern us
        if (this.viewer === null ||
            params.config_id !== this.image_config.id) return;

        let numberOfdeletedShapes =
            this.image_config.regions_info.getNumberOfDeletedShapes(true);
        let storeRois = () => {
            let requestMade =
                this.viewer.storeRegions(
                    Misc.isArray(params.deleted) ? params.deleted : [],
                    false, params.omit_client_update);

            if (requestMade) Ui.showModalMessage("Saving Regions. Please wait...");
            else if (params.omit_client_update)
                this.context.eventbus.publish(
                    REGIONS_STORED_SHAPES, { omit_client_update: true});
        };

        if (numberOfdeletedShapes > 0) {
            Ui.showConfirmationDialog(
                'Save ROIS?',
                'Saving your changes includes the deletion of ' +
                numberOfdeletedShapes + ' ROIs. Do you want to continue?',
                storeRois, () => {
                    if (params.omit_client_update)
                        this.context.eventbus.publish(
                            REGIONS_STORED_SHAPES, { omit_client_update: false});
                });
        } else storeRois();
    }

    /**
     * Modifies shape definition
     *
     * @memberof Ol3Viewer
     * @param {Object} params the event notification parameters
     */
    modifyShapes(params = {}) {
        // the event doesn't concern us, we don't have a viewer instance
        // or does not have all the params required
        if (params.config_id !== this.image_config.id ||
            this.viewer === null ||
            !Misc.isArray(params.shapes) || params.shapes.length === 0 ||
            typeof params.definition !== 'object' ||
            params.definition === null) return;

        let modifies_attachment =
            typeof params.modifies_attachment === 'boolean' &&
            params.modifies_attachment;
        let modify = modifies_attachment ?
                        this.viewer.modifyShapesAttachment :
                        this.viewer.modifyRegionsStyle;

        // call modification function
        modify.call(
            this.viewer,
            params.definition, params.shapes.slice(),
            typeof params.callback === 'function' ? params.callback : null);
    }

    /**
     * Handling of 'synchronization' after storage
     *
     * @memberof Ol3Viewer
     * @param {Object} params the event notification parameters
     */
    afterShapeStorage(params = {}) {
        Ui.hideModalMessage();
        // the event doesn't concern us
        if (params.config_id !== this.image_config.id ||
                typeof params.shapes !== 'object' ||
                params.shapes === null ||
                params.omit_client_update) return;

        let ids = [];
        // we iterate over the ids given and reset states accordingly
        for (let id in params.shapes) {
            let shape = this.image_config.regions_info.getShape(id);
            if (shape) {
                let syncId = params.shapes[id];
                ids.push(id);
                let oldRoiAndShapeId = Converters.extractRoiAndShapeId(id);
                let newRoiAndShapeId = Converters.extractRoiAndShapeId(syncId);
                // we reset modifed
                shape.modified = false;
                // new ones are stored under their newly created ids
                let wasNew = typeof shape.is_new === 'boolean' && shape.is_new;
                if (wasNew) {
                    let newRoi =
                        this.image_config.regions_info.data.get(
                            newRoiAndShapeId.roi_id);
                    if (typeof newRoi === 'undefined') {
                        newRoi = {
                            shapes: new Map(),
                            show: false,
                            deleted: 0
                        };
                        this.image_config.regions_info.data.set(
                            newRoiAndShapeId.roi_id, newRoi);
                    }
                    delete shape['is_new'];
                    let newShape = Object.assign({}, shape);
                    newShape.shape_id = syncId;
                    newShape['@id'] = newRoiAndShapeId.shape_id;
                    newRoi.shapes.set(newRoiAndShapeId.shape_id, newShape);
                    shape.deleted = true; // take out old entry
                }
                // we remove shapes flagged deleted=true
                if (shape.deleted) {
                    let oldRoi =
                        this.image_config.regions_info.data.get(
                                oldRoiAndShapeId.roi_id);
                    if (typeof oldRoi !== 'undefined' &&
                        oldRoi.shapes instanceof Map)
                        oldRoi.shapes.delete(oldRoiAndShapeId.shape_id);
                    // remove empty roi as well
                    if (oldRoi.shapes.size === 0)
                        this.image_config.regions_info.data.delete(
                            oldRoiAndShapeId.roi_id);
                    // take out of count if not new
                    if (!wasNew) {
                        if (!shape.visible) // if not visible we correct
                            this.image_config.regions_info.visibility_toggles++;
                        this.image_config.regions_info.number_of_shapes--;
                    }
                }
            }
        }

        // update roi count
        this.image_config.image_info.roi_count =
            this.image_config.regions_info.data.size;

        // if we stored as part of a delete request we need to clean up
        // the history for the deleted shapes,
        // otherwise we wipe the history altogether
        if (params.is_delete)
            this.image_config.regions_info.history.removeEntries(ids);
        else this.image_config.regions_info.history.resetHistory();

        // error handling: will probably be adjusted
        if (typeof params.error === 'string') {
            let msg = "Saving of Rois/Shapes failed.";
            if (params.error.indexOf("SecurityViolation") !== -1)
                msg = "Insufficient Permissions to save some Rois/Shapes.";
            Ui.showModalMessage(msg, 'OK');
            console.error(params.error);
            return;
        }
    }

    /**
     * Shows/hides comments on shapes
     *
     * @memberof Ol3Viewer
     * @param {Object} params the event notification parameters
     */
    showComments(params = {}) {
        // the event doesn't concern us
        if (params.config_id !== this.image_config.id ||
            this.viewer === null) return;

        this.viewer.showShapeComments(params.value);
    }

    /**
     * Adds an ol3 viewer history entry to our internal history
     * which is the only way we can then undo/redo geometry translations/
     * modifications that take place within the ol3 viewer
     *
     * @memberof Ol3Viewer
     * @param {Object} params the event notification parameters
     */
    addHistoryEntry(params) {
        // the event doesn't concern us or we don't have a numeric history id
        if (params.config_id !== this.image_config.id ||
            typeof params.hist_id !== 'number') return;

        // we record the ol3 history id from a geometry modification/translation
        let history = this.image_config.regions_info.history;
        history.addHistory(
            history.getHistoryId(),
            history.action.OL_ACTION,
            {hist_id : params.hist_id, shape_ids: params.shape_ids});
    }

    /**
     * Undo/redo geometry modifications and translations that took place
     * in the ol3 viewer and have an associated history entry
     *
     * @memberof Ol3Viewer
     * @param {Object} params the event notification parameters
     */
    affectHistoryAction(params) {
        // the event doesn't concern us, we don't have a viewer instance
        // or we don't have a numeric history id
        if (params.config_id !== this.image_config.id ||
            this.viewer === null ||
            typeof params.hist_id !== 'number') return;

        if (typeof params.undo !== 'boolean') params.undo = true;
        this.viewer.doHistory(params.hist_id, params.undo);
    }

    /**
     * Copies shape definitions (updating them if necessary)
     *
     * @memberof Ol3Viewer
     * @param {Object} params the event notification parameters
     * @return
     */
    copyShapeDefinitions(params) {
        // the event doesn't concern us, we don't have a viewer instance
        // or we have nothing selected for copy
        if (params.config_id !== this.image_config.id ||
            this.viewer === null ||
            this.image_config.regions_info.selected_shapes.length === 0) return;

        this.image_config.regions_info.copied_shapes = []; // empty first
        // loop over the selected and find the json for the shape,
        //then store it this.regions_info.copied_shapes and
        // in the localStorage (if supported)
        this.image_config.regions_info.selected_shapes.map(
            (id) => {
                let deepCopy =
                    Object.assign({},
                    this.image_config.regions_info.getShape(id));
                // if we have been modified we get an up-to-date def
                // from the viewer
                if (deepCopy.modified) {
                  let upToDateDef =
                    this.viewer.getShapeDefinition(deepCopy.shape_id);
                  if (upToDateDef)
                    deepCopy =
                        Converters.amendShapeDefinition(upToDateDef);
                }
                this.image_config.regions_info.copied_shapes.push(deepCopy)});

        // put them in local storage
        try {
            // remember image dimension for pasting into different size images
            window.localStorage.setItem(
                IVIEWER + ".copy_image_dims",
                JSON.stringify({
                    width: this.image_config.image_info.dimensions.max_x,
                    height: this.image_config.image_info.dimensions.max_x
            }));
            // remember shape definitions for generating copies
            window.localStorage.setItem(
                IVIEWER + ".copy_shape_defs",
                JSON.stringify(this.image_config.regions_info.copied_shapes));
        } catch(localstorage_not_supported) {}
    }

    /**
     * Starts/Stops dimension play
     *
     * @memberof Ol3Viewer
     * @param {Object} params the event notification parameters
     * @return
     */
    playDimension(params = {}) {
        // the event doesn't concern us or we don't have the minimum params
        // needed to properly process the event
        if (params.config_id !== this.image_config.id  ||
            this.viewer === null ||
            typeof params.forwards !== 'boolean' ||
            typeof params.dim !== 'string' ||
            (params.dim !== 'z' && params.dim !== 't')) return;

        // the stop function
        let stopPlay = (() => {
            if (this.player_info.handle !== null)
                clearInterval(this.player_info.handle);
            this.player_info.dim = null;
            this.player_info.forwards = null;
            this.player_info.handle = null;
            this.image_config.undo_redo_enabled = true;
            this.viewer.getRenderStatus(true);
        }).bind(this);

        // check explicit stop flag (we default to true if not there)
        if (typeof params.stop !== 'boolean') params.stop = true;
        let forwards = params.forwards;
        // we stop the play loop if either we have the stop flag set to true
        // or the dimension to be played has changed
        // for both cases an existing loop handle needs to be there
        if ((params.stop && this.player_info.handle !== null) ||
                (!params.stop && this.player_info.handle !== null &&
                    (params.dim !== this.player_info.dim ||
                    forwards !== this.player_info.forwards))) stopPlay();

        // only if stop is false we continue to start
        if (params.stop) return;

        let delay =
            (typeof params.delay === 'number' && params.delay >= 100) ?
                params.delay : 250;

        // bounds and present dimension index
        let dims = this.image_config.image_info.dimensions;
        let dim = params.dim;
        let min_dim = 0;
        var max_dim = dims['max_' + dim]-1;
        var pres_dim = dims[dim];

        // we can go no further
        if (max_dim === 0 ||
             (forwards && pres_dim >= max_dim) ||
             (!forwards && pres_dim <= min_dim)) return;

        this.player_info.dim = dim;
        this.player_info.forwards = forwards;
        this.image_config.undo_redo_enabled = false;
        this.player_info.handle =
            setInterval(
                () => {
                    try {
                        // keep handle backup in window in case of error
                        window.interval_handle = this.player_info.handle;

                        // if we get an in progress status the dimension has not yet
                        // rendered and we return to wait for the next iteration
                        let renderStatus = this.viewer.getRenderStatus();
                        if (renderStatus === RENDER_STATUS.IN_PROGRESS) return;

                        // get present dim index and check if we have hit a bound
                        // if so => abort play
                        pres_dim = dims[dim];
                        if (renderStatus === RENDER_STATUS.ERROR ||
                                (forwards && pres_dim >= max_dim) ||
                                (!forwards && pres_dim <= min_dim)) {
                                    stopPlay(); return;}

                        // arrange for the render status to be watched
                        if (!this.viewer.watchRenderStatus(true))
                            this.viewer.getRenderStatus(true);
                        // set the new dimension index
                        dims[dim] = pres_dim + (forwards ? 1 : -1);
                    } catch(ignored) {
                        clearInterval(window.interval_handle);
                    }
                }, delay);
    }

    /**
     * Captures Viewport Canvas Data
     *
     * @memberof Ol3Viewer
     * @param {Object} params the event notification parameters
     * @return
     */
    captureViewport(params={}) {
        if (this.viewer === null ||
            params.config_id !== this.image_config.id) return;
        this.viewer.sendCanvasContent();
    }

    /**
     * Saves Viewport Canvas Data
     *
     * @memberof Ol3Viewer
     * @param {Object} params the event notification parameters
     * @return
     */
    saveCanvasData(params={}) {
        if (this.image_config === null || // sanity check
            this.image_config.id !== params.config_id) return; // not for us
        if (!params.supported) { // blob not supported
                console.error("Capturing Viewport as Blob not supported");
                return;
        }

        FileSaver.saveAs(
            params.data, this.image_config.image_info.image_name + ".png");
    }

    /**
<<<<<<< HEAD
     * Propagates image interaction such as zoom/drag to any linked
     * image configs/viewers
=======
     * Turns on/off intensity querying
>>>>>>> 1f509fae
     *
     * @memberof Ol3Viewer
     * @param {Object} params the event notification parameters
     * @return
     */
<<<<<<< HEAD
    syncLinkedViewer(params={}) {
        // not intended for ourselves...only for linked configs
        if (this.viewer === null ||
            params.config_id === this.image_config.id) return;
        this.linked_events.syncLinkedViewer(params);
=======
    toggleIntensityQuerying(params) {
        if (this.viewer === null || this.image_config === null || // sanity checks
            this.image_config.id !== params.config_id) {// not for us
                return;
        }
        this.image_config.image_info.query_intensity =
            this.viewer.toggleIntensityQuerying(params.flag);
>>>>>>> 1f509fae
    }
}<|MERGE_RESOLUTION|>--- conflicted
+++ resolved
@@ -36,12 +36,8 @@
 } from '../utils/constants';
 import {
     IMAGE_CANVAS_DATA, IMAGE_DIMENSION_CHANGE, IMAGE_DIMENSION_PLAY,
-<<<<<<< HEAD
-    IMAGE_SETTINGS_CHANGE, IMAGE_VIEWER_INTERACTION, IMAGE_VIEWER_RESIZE,
-=======
-    IMAGE_INTENSITY_QUERYING, IMAGE_SETTINGS_CHANGE, IMAGE_VIEWER_RESIZE,
->>>>>>> 1f509fae
-    IMAGE_VIEWER_SPLIT_VIEW, IMAGE_VIEWPORT_CAPTURE,
+    IMAGE_INTENSITY_QUERYING, IMAGE_SETTINGS_CHANGE, IMAGE_VIEWER_INTERACTION,
+    IMAGE_VIEWER_RESIZE, IMAGE_VIEWER_SPLIT_VIEW, IMAGE_VIEWPORT_CAPTURE,
     REGIONS_CHANGE_MODES, REGIONS_COPY_SHAPES, REGIONS_DRAW_SHAPE,
     REGIONS_GENERATE_SHAPES, REGIONS_HISTORY_ACTION, REGIONS_HISTORY_ENTRY,
     REGIONS_MODIFY_SHAPES, REGIONS_PROPERTY_CHANGED, REGIONS_SET_PROPERTY,
@@ -1124,24 +1120,26 @@
     }
 
     /**
-<<<<<<< HEAD
      * Propagates image interaction such as zoom/drag to any linked
      * image configs/viewers
-=======
+     *
+     * @memberof Ol3Viewer
+     * @param {Object} params the event notification parameters
+     */
+     syncLinkedViewer(params={}) {
+         // not intended for ourselves...only for linked configs
+         if (this.viewer === null ||
+             params.config_id === this.image_config.id) return;
+         this.linked_events.syncLinkedViewer(params);
+     }
+
+
+    /**
      * Turns on/off intensity querying
->>>>>>> 1f509fae
-     *
-     * @memberof Ol3Viewer
-     * @param {Object} params the event notification parameters
-     * @return
-     */
-<<<<<<< HEAD
-    syncLinkedViewer(params={}) {
-        // not intended for ourselves...only for linked configs
-        if (this.viewer === null ||
-            params.config_id === this.image_config.id) return;
-        this.linked_events.syncLinkedViewer(params);
-=======
+     *
+     * @memberof Ol3Viewer
+     * @param {Object} params the event notification parameters
+     */
     toggleIntensityQuerying(params) {
         if (this.viewer === null || this.image_config === null || // sanity checks
             this.image_config.id !== params.config_id) {// not for us
@@ -1149,6 +1147,5 @@
         }
         this.image_config.image_info.query_intensity =
             this.viewer.toggleIntensityQuerying(params.flag);
->>>>>>> 1f509fae
     }
 }