--- conflicted
+++ resolved
@@ -208,17 +208,13 @@
         // create viewer instance
         this.viewer =
             new ol3.Viewer(
-                this.image_config.image_info.image_id,
-                { eventbus : this.context.eventbus,
-                  server : this.context.server,
-<<<<<<< HEAD
-                  data: params.data,
-                  initParams :  this.context.initParams,
-=======
-                  initParams :  ol3initParams,
->>>>>>> 4a975507
-                  container: this.container
-        });
+                this.image_config.image_info.image_id, {
+                     eventbus : this.context.eventbus,
+                     server : this.context.server,
+                     data: params.data,
+                     initParams :  ol3initParams,
+                     container: this.container
+                 });
 
         // only the first request should be affected
         this.context.resetInitParams();
