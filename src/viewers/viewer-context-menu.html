--- conflicted
+++ resolved
@@ -41,7 +41,11 @@
             <a click.delegate="deleteShapes()"
                tabindex="-1" href="#">Delete Rois</a>
         </li>
-<<<<<<< HEAD
+        <li show.bind="image_config.image_info.ready &&
+            image_config.image_info.projection !== PROJECTION.NORMAL">
+            <a click.delegate="saveProjectedImage()"
+               tabindex="-1" href="#">Save as new Image</a>
+        </li>
         <li show.bind="image_config.image_info.ready">
             <a click.delegate="captureViewport()"
                tabindex="-1" href="#">Capture Viewport (as png)</a>
@@ -49,13 +53,6 @@
         <li show.bind="image_config.image_info.ready">
             <a click.delegate="captureViewport(true)"
                tabindex="-1" href="#">Save Viewport as File Attachment</a>
-=======
-        <li show.bind="image_config.image_info.ready &&
-            image_config.image_info.projection !== PROJECTION.NORMAL">
-            <a click.delegate="saveProjectedImage()"
-               tabindex="-1" href="#">Save as new Image</a>
->>>>>>> ffbb9a4b
-        </li>
     </ul>
-
+    
 </template>