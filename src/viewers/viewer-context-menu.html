--- conflicted
+++ resolved
@@ -46,17 +46,15 @@
             <a click.delegate="saveProjectedImage()"
                tabindex="-1" href="#">Save as new Image</a>
         </li>
-<<<<<<< HEAD
         <li show.bind="image_config.regions_info.ready"
             class="${image_config.regions_info.selected_shapes.length > 0 ?
                         '' : 'disabled-color'}">
             <a click.delegate="saveRoiMeasurements()"
                tabindex="-1" href="#">Save Roi Measurements (csv)</a>
-=======
+        </li>
         <li show.bind="image_config.image_info.ready">
             <a click.delegate="captureViewport()"
                tabindex="-1" href="#">Capture Viewport (as png)</a>
->>>>>>> b3b8b4ab
         </li>
     </ul>
 
