--- conflicted
+++ resolved
@@ -21,22 +21,18 @@
 import Context from './app/context';
 import Index from './app/index';
 import Misc from './utils/misc';
-<<<<<<< HEAD
 import {URI_PREFIX, PLUGIN_NAME, WINDOWS_1252} from './utils/constants';
-=======
-import {URI_PREFIX, PLUGIN_NAME} from './utils/constants';
 import * as Bluebird from 'bluebird';
 
+// global scope settings
 Bluebird.config({ warnings: { wForgottenReturn: false } });
->>>>>>> e77e9309
-
-let req = window.INITIAL_REQUEST_PARAMS || {};
 window['encoding-indexes'] = {"windows-1252": WINDOWS_1252};
 
 /* IMPORTANT:
  * we have to set the public path here to include any potential prefix
  * has to happen before the bootstrap!
  */
+let req = window.INITIAL_REQUEST_PARAMS || {};
 let is_dev_server = typeof req["DEV_SERVER"] === 'boolean' && req["DEV_SERVER"];
 if (!is_dev_server) {
     let prefix =
