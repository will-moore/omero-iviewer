//
// Copyright (C) 2017 University of Dundee & Open Microscopy Environment.
// All rights reserved.
//
// This program is free software: you can redistribute it and/or modify
// it under the terms of the GNU Affero General Public License as
// published by the Free Software Foundation, either version 3 of the
// License, or (at your option) any later version.
//
// This program is distributed in the hope that it will be useful,
// but WITHOUT ANY WARRANTY; without even the implied warranty of
// MERCHANTABILITY or FITNESS FOR A PARTICULAR PURPOSE.  See the
// GNU Affero General Public License for more details.
//
// You should have received a copy of the GNU Affero General Public License
// along with this program.  If not, see <http://www.gnu.org/licenses/>.
//

/** whenever the image canvas data was retrieved */
export const IMAGE_CANVAS_DATA = "IMAGE_CANVAS_DATA";
<<<<<<< HEAD
=======
/** whenever pixel intensity querying should be turned on/off */
export const IMAGE_INTENSITY_QUERYING = "IMAGE_INTENSITY_QUERYING";
/** whenever the image viewer's controls need to be shown/hidden */
export const IMAGE_VIEWER_CONTROLS_VISIBILITY = "IMAGE_VIEWER_CONTROLS_VISIBILITY";
>>>>>>> 28dc4d77
/** whenever the image viewer needs to be resized */
export const IMAGE_VIEWER_RESIZE = "IMAGE_VIEWER_RESIZE";
/** whenever an image viewer interaction (zoom/drag) ocurrs */
export const IMAGE_VIEWER_INTERACTION = "IMAGE_VIEWER_INTERACTION";
/** whenever the image viewer split view is turned on/off */
export const IMAGE_VIEWER_SPLIT_VIEW = "IMAGE_VIEWER_SPLIT_VIEW";
/** whenever the image rendering settings change: channel, model, projection*/
export const IMAGE_SETTINGS_CHANGE = "IMAGE_SETTINGS_CHANGE";
/** whenever an image dimension (c,t,z) changes */
export const IMAGE_DIMENSION_CHANGE = "IMAGE_DIMENSION_CHANGE";
/** whenever the dimension play should be started/stopped */
export const IMAGE_DIMENSION_PLAY = "IMAGE_DIMENSION_PLAY";
/** whenever the viewport canvas data should be captured */
export const IMAGE_VIEWPORT_CAPTURE = "IMAGE_VIEWPORT_CAPTURE";
/** to set rois/shape properties such as visibility and selection */
export const REGIONS_SET_PROPERTY = "REGIONS_SET_PROPERTY";
/** whenever a region property change is received, e.g. selection, modification */
export const REGIONS_PROPERTY_CHANGED = "REGIONS_PROPERTY_CHANGED";
/** whenever a new shape has been drawn */
export const REGIONS_DRAW_SHAPE = "REGIONS_DRAW_SHAPE";
/** whenever a new shape has been generated/drawn */
export const REGIONS_SHAPE_GENERATED = "REGIONS_SHAPE_GENERATED";
/** whenever the modes ought to be changed */
export const REGIONS_CHANGE_MODES = "REGIONS_CHANGE_MODES";
/** whenever comments ought to be shown/hidden */
export const REGIONS_SHOW_COMMENTS = "REGIONS_SHOW_COMMENTS";
/** whenever shapes ought to be generated */
export const REGIONS_GENERATE_SHAPES = "REGIONS_GENERATE_SHAPES";
/** whenever shapes are stored */
export const REGIONS_STORE_SHAPES = "REGIONS_STORE_SHAPES";
/** after modified/new/deleted shapes were stored */
export const REGIONS_STORED_SHAPES = "REGIONS_STORED_SHAPES";
/** whenever the styling of shapes is to be changed */
export const REGIONS_MODIFY_SHAPES = "REGIONS_MODIFY_SHAPES";
/** Retrieves the viewer image settings */
export const VIEWER_IMAGE_SETTINGS = "VIEWER_IMAGE_SETTINGS";
/** Sets the viewer's sync group */
export const VIEWER_SET_SYNC_GROUP = "VIEWER_SET_SYNC_GROUP";
/** whenever the ol3 viewer has made a history entry */
export const REGIONS_HISTORY_ENTRY = "REGIONS_HISTORY_ENTRY";
/** whenever we want to affect an ol3 viewer history undo/redo */
export const REGIONS_HISTORY_ACTION = "REGIONS_HISTORY_ACTION";
/** whenever we want to copy selected shape definitions */
export const REGIONS_COPY_SHAPES = "REGIONS_COPY_SHAPES";
/** whenever the histogram range was updated */
export const HISTOGRAM_RANGE_UPDATE = "HISTOGRAM_RANGE_UPDATE";
/** whenever thumbnails are supposed to be updated */
export const THUMBNAILS_UPDATE = "THUMBNAILS_UPDATE";

/**
 * Facilitates recurring event subscription
 * by providing subscribe and unsubscribe methods so that any class
 * that wishes use the eventbus just needs to inherit from it and
 * override/add to the sub_list array.
 *
 */
export class EventSubscriber {
    /**
     * our internal subscription handles (for unsubscribe)
     * @memberof EventSubscriber
     * @type {Array.<Object>}
     */
    subscriptions = [];
    /**
     * the list of events that we loop over to un/subscribe
     * consisting of an array with 2 entries:
     * the first one an EVENTS constant (see above) to denote the type
     * the second is a function/handler to be called, e.g.
     * [EVENTS.IMAGE_VIEWER_RESIZE, (params) => handleMe()]
     *
     * @memberof EventSubscriber
     * @type {Array.<string,function>}
     */
    sub_list = [];

    /**
     * @constructor
     * @param {EventAggregator} eventbus the event aggregator
     */
    constructor(eventbus) {
        this.eventbus = eventbus;
    }

    /**
     * Iterate over sub_list and subscribe to the given events
     * @memberof EventSubscriber
     */
    subscribe() {
        this.unsubscribe();
        this.sub_list.map(
            (value) => this.subscriptions.push(
                this.eventbus.subscribe(value[0], value[1])
            ));
    }

    /**
     * Iterate over sub_list and unsubscribe from all subscriptions
     * @memberof EventSubscriber
     */
    unsubscribe() {
        if (this.subscriptions.length === 0) return;
        while (this.subscriptions.length > 0)
            this.subscriptions.pop().dispose();
    }
}<|MERGE_RESOLUTION|>--- conflicted
+++ resolved
@@ -18,19 +18,14 @@
 
 /** whenever the image canvas data was retrieved */
 export const IMAGE_CANVAS_DATA = "IMAGE_CANVAS_DATA";
-<<<<<<< HEAD
-=======
 /** whenever pixel intensity querying should be turned on/off */
 export const IMAGE_INTENSITY_QUERYING = "IMAGE_INTENSITY_QUERYING";
 /** whenever the image viewer's controls need to be shown/hidden */
 export const IMAGE_VIEWER_CONTROLS_VISIBILITY = "IMAGE_VIEWER_CONTROLS_VISIBILITY";
->>>>>>> 28dc4d77
 /** whenever the image viewer needs to be resized */
 export const IMAGE_VIEWER_RESIZE = "IMAGE_VIEWER_RESIZE";
 /** whenever an image viewer interaction (zoom/drag) ocurrs */
 export const IMAGE_VIEWER_INTERACTION = "IMAGE_VIEWER_INTERACTION";
-/** whenever the image viewer split view is turned on/off */
-export const IMAGE_VIEWER_SPLIT_VIEW = "IMAGE_VIEWER_SPLIT_VIEW";
 /** whenever the image rendering settings change: channel, model, projection*/
 export const IMAGE_SETTINGS_CHANGE = "IMAGE_SETTINGS_CHANGE";
 /** whenever an image dimension (c,t,z) changes */
