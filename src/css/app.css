/*
    Copyright (C) 2017 University of Dundee & Open Microscopy Environment.
    All rights reserved.

    This program is free software: you can redistribute it and/or modify
    it under the terms of the GNU Affero General Public License as
    published by the Free Software Foundation, either version 3 of the
    License, or (at your option) any later version.

    This program is distributed in the hope that it will be useful,
    but WITHOUT ANY WARRANTY; without even the implied warranty of
    MERCHANTABILITY or FITNESS FOR A PARTICULAR PURPOSE.  See the
    GNU Affero General Public License for more details.

    You should have received a copy of the GNU Affero General Public License
    along with this program.  If not, see <http://www.gnu.org/licenses/>.
*/

/** BOOTSTRAP adjustments START **/
html, body, .frame, .center, ol3-viewer {
    height: 100%;
    overflow: hidden;
}

hr {
    border-top-color: rgb(227, 230, 232);
    border-top-style: solid;
    border-top-width: 1px;
    border-bottom-color: rgba(255, 255, 255, 0.8);
    border-bottom-style: solid;
    border-bottom-width: 1px;
    margin-top: 3px;
    margin-bottom: 3px;
    width: 100%;
    float: left;
    min-width: 350px;
}

.container-fluid {
    padding: 0px;
}
@font-face {
  font-family: 'Glyphicons Halflings';
  src: url('fonts/glyphicons-halflings-regular.woff');
}
/** BOOTSTRAP adjustments END **/

/** JQUERY UI adjustments START **/
input[type=number]::-webkit-inner-spin-button {
    opacity: 1
}
.ui-state-active,
.ui-widget-content .ui-state-active,
.ui-widget-header .ui-state-active,
a.ui-button:active,
.ui-button:active,
.ui-button.ui-state-active:hover {
    border: 1px solid #708090;
    background: #778899;
    font-weight: normal;
    color: #ffffff;
}
.ui-spinner {
    float: left;
    min-width: 50px;
    width: 15%;
}
.ui-spinner span {
    position: relative;
    left: -2px;
    top: -2px;
    width: 12px;
    float: left;
}
.ui-spinner input {
    padding-left: 2px;
    height: 100%;
    margin: 0px;
    width: 40px;
    font-size: 11px;
    float: left;
}
.ui-spinner a {
    width: 12px;
}
.ui-icon-triangle-1-s,.ui-icon-triangle-1-n {
    height: 100%;
}
/** JQUERY UI adjustments END **/

/** SPECTRUM colorpicker adjustments START **/
.sp-replacer {
    border-color: #ccc;
    border-radius: 4px;
    background-color: transparent;
}

.sp-preview {
    height: 20px;
    border-color: #ccc;
}

.color-range-replacer .sp-preview {
    background-image: none;
    margin-left: 2px;
    height: 20px;
    width: 80px;
}
.color-range-spectrum-container {
    background-color: #fff;
    position: relative!important;
    left: 2px!important;
    top: -205px!important;
}
.shape-fill-color-replacer .sp-preview {
    margin-left: 2px;
    background-image: none;
}
.shape-stroke-color-replacer .sp-preview {
    margin-left: 2px;
    background-image: url('images/line.png');
    background-repeat: no-repeat;
    background-position: center;
}
.shape-stroke-color-replacer .sp-preview-inner {
    opacity: 0.8;
}
.color-spectrum-container {
    background-color: #f8f8f8;
    position: absolute!important;
    width: 195px;
    height: 270px;
    top: 125px!important;
    left: 10px!important;
    line-height: 30px;
}
.color-spectrum-container .sp-picker-container {
    padding: 4px;
    width: 184px;
}
.color-spectrum-container .sp-input-container {
    width: 135px;
}
.color-spectrum-container .sp-thumb {
    width: 42px;
}
.color-spectrum-container span {
    width: 21px;
}

.color-spectrum-container span {
    background-image: none;
}
.sp-alpha {
    background-image: none;
    height: 20px;
    top: 25px;
}
/** SPECTRUM colorpicker adjustments END **/

/** APP SPECIFIC STYLES SECTION **/
.disabled-color {
    filter:alpha(opacity=55);
    -webkit-box-shadow:none;
    box-shadow:none;
    opacity:.55;
}

.fixed-header {
    position: fixed;
    margin: 0px;
    overflow: hidden;
    min-height: 40px;
    max-height: 40px;
    background-color: #1F6AAA;
    border-width: 0;
}

/** Text displayed in the header */
.fixed-header-text {
    text-align:center;
    font-size: 22px;
    color: white;
    margin-top: 5px;
}
.fixed-header-text .app-version {
    float: right;
    margin-right: 5px;
    margin-top: 4px;
    font-size: 18px;
}

.frame {
    margin-left: -105px;
    padding-left: 110px;
    margin-right: -355px;
    padding-right: 365px;
}

.center {
    margin: 0px;
    padding-top: 40px;
}

.center-row1 {
    height: 100%;
    padding: 0px;
}

.show-tSlider {
    padding-bottom: 35px;
}

.center-row2 {
    height: 35px;
    margin-top: -35px;
    position: relative;
}
.center-row2-hidden {
    display: none;
}

.slider-value {
    position: relative;
    background-color: #FFFFFF;
    z-index: 10;
    display: none;
    white-space: pre;
}

/* Z/T sliders */
.plane-slider, .time-slider {
    display: none;
    position: absolute;
}

.plane-slider {
    bottom: 115px;
    top: 45px;
    width: 35px;
}
.show-tSlider .plane-slider {
    bottom: 150px;
}

.time-slider {
    left: 90px;
    right: 55px;
}
.show-zSlider .time-slider {
    left: 125px;
}

.plane-slider span, .time-slider span {
    position: absolute;
    font-size: 18px;
}

.plane-slider.glyphicon, .time-slider .glyphicon {
    position: absolute;
}

.plane-slider span {
    left: 0;
    width: 27px;
    text-align: center;
}
.time-slider span {
    top: 6px;
}

.plane-slider .glyphicon {
    left: 7px;
}
.time-slider .glyphicon {
    top: 11px;
}

.plane-slider .dim-label {
    bottom: -115px;
}
.time-slider .dim-label {
    left: -85px;
}

.plane-slider .dim-current {
    bottom: -45px;
    color: #999;
}
.time-slider .dim-current {
    left: -55px;
    color: #999;
    text-align: right;
    width: 30px;
}

.time-slider .dim-size {
    right: -55px;
    color: #999;
    width: 30px;
}
.plane-slider .dim-size {
    top: -45px;
    color: #999;
}

.time-slider .timestamp {
    right: -165px;
}

.plane-slider .dim-projection {
    background-image: url('images/projection.png');
    background-repeat: no-repeat;
    background-position: center;
    width: 20px;
    height: 20px;
    left: 4px;
    bottom: -65px;
}

/* Make the Z/T sliders look thin,
   but still thick-enough to click easily */
.time-slider .ui-slider, .plane-slider .ui-slider {
    cursor: pointer;
    border: 3px solid white;
    background: #c5c5c5;
}

.plane-slider .ui-slider {
    height: 100%;
    width: 9px;
    margin-left: 9px;
    z-index: 3;
}
.time-slider .ui-slider {
    width: 100%;
    height: 9px;
    margin-top: 14px;
}

.plane-slider .ui-slider-handle {
    left: -.45em;
    width: 19px;
}
.time-slider .ui-slider-handle {
    top: -0.45em;
    height: 19px;
}

.plane-slider .glyphicon-chevron-down {
    bottom: -20px;
    top: auto;
}
.time-slider .glyphicon-chevron-left {
    left: -20px;
}

.plane-slider .glyphicon-chevron-up {
    top: -20px;
}
.time-slider .glyphicon-chevron-right {
    right: -20px;
}

.time-slider .glyphicon-play, .time-slider .glyphicon-stop {
    left: -70px;
}
.plane-slider .glyphicon-play, .plane-slider .glyphicon-stop {
    bottom: -85px;
    top: auto;
}

.plane-slider .slider-value {
    margin-bottom: -20px;
    left: 30px;
    width: auto;
}
.time-slider .slider-value {
    margin-bottom: -20px;
    top: -50px;
}


.dim-arrows {
    position: absolute;
}
.dim-arrow-up {
    background-image: url('images/arrow-up.png');
    margin-bottom: 8px;
    margin-left: -3px;
}
.player-up {
    background-image: url('images/play-up.png');
}
.dim-arrow-down {
    background-image: url('images/arrow-down.png');
    margin-top: 8px;
    margin-left: -3px;
}
.player-down {
    background-image: url('images/play-down.png');
}
.dim-arrow-left {
    background-image: url('images/arrow-left.png');
    margin-right: 8px;
    margin-top: -3px;
}
.player-left {
    background-image: url('images/play-left.png');
}
.dim-arrow-right {
    background-image: url('images/arrow-right.png');
    margin-left: 8px;
    margin-top: -3px;
}
.player-right {
    background-image: url('images/play-right.png');
}
.player-stop {
    background-image: url('images/play-stop.png');
}

.sidebar {
    float:left;
    height:100%;
    position: relative;
    z-index: 5;
    background-color: #f8f8f8;
    overflow-x: hidden;
}

.col-splitter {
    position:relative;
    background-color: #e7e7e7;
    height:100%;
    float: left;
    width: 5px;
    cursor: ew-resize;
    z-index: 10;
}

.left-split img {
    background-color:  #FFFFFF;
    position: relative;
    left: 0px;
    top: 40%;
    cursor: pointer;
}

.right-split img {
    background-color: #FFFFFF;
    position: relative;
    left: 0px;
    top: 40%;
    cursor: pointer;
}

.viewer {
    height: 100%;
    width: 100%;
}

.show-zSlider .viewer {
    padding-left: 35px;
}

.viewer-container {
    width: 100%;
    height: 100%;
    background: #FFFFFF;
}

.thumbnail-panel {
    padding-top: 30px;
    width: 100px;
    max-width: 100px;
    text-align: center;
    overflow-x: hidden;
    overflow-y: hidden;
}
.thumbnail-panel .thumbnail-scroll-panel {
    padding-bottom: 30px;
    overflow-x: hidden;
    overflow-y: auto;
    height: 100%;
    width: 100%;
}
thumbnail-slider img {
    margin-top: 10px;
    cursor: pointer;
}
.thumbnail-panel .thumbnail-collapse {
    height: 28px;
    position: absolute;
    cursor: pointer;
    background-color: #f8f8f8;
    width: 100%;
}
.thumbnail-panel .collapse-up {
    top: 0px;
}
.thumbnail-panel .expand-down {
    bottom: 0px;
}

#info .table>tbody>tr>th, #info .table>tbody>tr>td {
    border-top-width: 0;
    padding: 2px;
}

.right-hand-panel {
    width: 350px;
    max-width: 1000px;
    overflow-y: hidden;
}

.tab-pane {
    padding: 5px;
}

.right-hand-panel .row {
    min-width: 350px;
    margin-bottom: 2px;
    margin-left: 0px;
    margin-right: 0px;
    width: 100%;
}

.left-hand-panel-hidden {
    margin-left: -5px;
    padding-left: 5px;
}

.save-settings {
    min-width: 125px;
}
.history {
    min-width: 200px;
}
.save-settings .btn-sm, .history .btn-sm {
    padding: 5px 9px;
}

.checkbox-settings {
    float: left;
    width: 100%;
    height: 30px;
    margin-left: 10px;
    margin-top: 8px;
    margin-bottom: 0px;
    min-width: 350px;
}
.checkbox-settings div {
    float: left;
    margin-right: 10px;
}

#panel-tabs li a {
    padding-left: 20px;
    padding-right: 20px;
}

.channel-range {
    width: 100%;
    height: 100%;
}
.channel-range .ui-spinner {
    margin: 0px 2px;
    height: 30px;
}
.channel-range .ui-spinner-input {
    width: 100%;
}

.channel-slider {
    margin-top: 10px;
    height: 10px;
    float: left;
    width: 40%;
    margin-left: 7px;
    margin-right: 1px;
}
.channel-slider .ui-slider-range, .pixelated {
    image-rendering:optimizeSpeed;
    image-rendering:-moz-crisp-edges;
    image-rendering:-o-crisp-edges;
    image-rendering:-webkit-optimize-contrast;
    image-rendering:optimize-contrast;
    image-rendering:crisp-edges;
    image-rendering:pixelated;
    -ms-interpolation-mode:nearest-neighbor;
}
.channel-slider .ui-slider-handle {
    width: 10px;
}
.luts {
     max-height: 165px;
     overflow-y: auto;
     overflow-x: hidden;
}
.luts-item {
    margin-left: 2px;
    margin-bottom: 4px;
    cursor: pointer;
}
.luts-preview {
    margin-right: 2px;
    background-repeat: no-repeat;
    height: 13px;
    width: 100px;
}
.luts-name {
    position: relative;
    left: 105px;
    line-height: 13px;
    font-size: 13px;
}
.luts-color-picker span {
    margin: 0px 10px;
}
.luts-color-picker input {
    float: left;
}
.channel-button-group {
    float: left;
    min-width: 70px;
    width: 15%;
}
.channel-button-group .channel {
    overflow-x: hidden;
    min-width: 50px;
    width: 80%;
}
.channel-color {
    top: 30px;
    max-height: 250px;
    width: 200px;
}
.channel-color hr {
    float: none;
    min-width: 0px;
}
.channel-mode {
    margin-top: 2px;
    margin-top: 4px;
    width: 95%;
}
.channel-mode button {
    width: 33%;
}

.comment-checkbox {
    margin: 5px 0px 0px 10px;
}

.user-settings {
    padding-right: 10px;
    width: 100%;
    float: left;
}

.user-setting {
    cursor: pointer;
    float: left;
    border: 1px solid blue;
    padding: 2px;
    margin: 2px 4px;
}

.user-settings div {
    text-align: center;
    word-wrap: break-word;
    color: blue;
}

.regions-tabs, .regions-tabs .tab-pane, .regions-container {
    height: 100%;
}
.regions-container {
    width: 100%;
    min-width: 330px;
}

.regions-list {
    float: left;
    overflow: hidden;
    width: 100%;
    height: 100%;
}

.regions-header {
    position: fixed;
    background-color: #f8f8f8;
    height: 40px;
    line-height: 36px;
    font-weight: bold;
    font-size: 13px;
}

.regions-table {
    border-collapse: collapse;
    overflow-y: auto;
    overflow-x: hidden;
    height: 100%;
    position: relative;
}

.regions-table .regions-table-first-row {
    line-height: 36px;
    height: 40px;
}

.regions-table-row {
    float: left;
    line-height: 25px;
    height: 25px;
    width: 100%;
}
.regions-table-row * {
    height: 100%;
}

.regions-table-col {
    float: left;
    min-width: 10px;
    box-sizing: border-box;
    white-space: nowrap;
    text-align: center;
    border-style: solid;
    border-color: rgba(255,255,255,0);
    border-width: 0px 1px 0px 1px;
    font-size: 13px;
    overflow: hidden;
}
.loading-text {
    float: left;
    position: relative;
    top: 20%;
    text-align: center;
    width: 100%;
}

.roi-toggle {
    min-width: 5%;
    max-width: 5%;
}
.shape-z, .shape-t {
    min-width: 10%;
    max-width: 10%;
}
.shape-type {
    min-width: 10%;
    max-width: 10%;
    background-repeat: no-repeat;
    background-position: center;
}
.shape-comment {
    min-width: 50%;
    max-width: 50%;
}
.shape-area {
    min-width: 20%;
    max-width: 20%;
}
.shape-length {
    min-width: 25%;
    max-width: 25%;
}
.shape-show {
    min-width: 15%;
    max-width: 15%;
}

.rectangle-icon {
    background-image: url('images/rectangle.png');
}

.ellipse-icon {
    background-image: url('images/ellipse.png');
}

.polygon-icon {
    background-image: url('images/polygon.png');
}

.line-icon, .polyline-icon {
    background-image: url('images/line.png');
}

.label-icon {
    background-image: url('images/label.png');
}

.point-icon {
    background-image: url('images/point.png');
}

.draw-icons {
    height:100%;
    float:left;
    width: 25px;
    margin: 2px 4px 2px 6px;
}

.draw-active {
    background-color: gray;
    background-repeat: no-repeat;
    background-position: center;
}

.draw-inactive {
    background-color: transparent;
    background-repeat: no-repeat;
    background-position: center;
}

.draw-select-icon {
    background-image: url('images/select.png');
}

.draw-rectangle-icon {
    background-image: url('images/draw_rectangle.png');
}

.draw-ellipse-icon {
    background-image: url('images/draw_ellipse.png');
}

.draw-polygon-icon {
    background-image: url('images/draw_polygon.png');
}

.draw-line-icon {
    background-image: url('images/draw_line.png');
}

.draw-polyline-icon {
    background-image: url('images/draw_polyline.png');
}

.draw-arrow-icon {
    background-image: url('images/draw_arrow.png');
}

.draw-label-icon {
    background-image: url('images/draw_label.png');
}

.draw-point-icon {
    background-image: url('images/draw_point.png');
}

.histogram {
    display: none;
    float: left;
    background:white;
    border: solid #ccc 1px;
    margin-bottom: 5px;
    height: 125px;
    width: 330px;
}

.histogram-line {
  fill: none;
}

.delete-rois>.dropdown-menu {
    background-color: #f8f8f8;
}
.rois-dropdown, .regions-tools {
    float: left;
}
.regions-tools {
    width: 100%;
}

.rois-dropdown>.dropdown-menu>li>a:hover,
.rois-dropdown>.dropdown-menu>li>a:focus,
.rois-dropdown>.dropdown-menu>.active>a,
.rois-dropdown>.dropdown-menu>.active>a:hover,
.rois-dropdown>.dropdown-menu>.active>a:focus {
    color: #333;
    background-color: transparent;
}

.shapes-edit .dropdown-menu {
    left: -7px;
    min-width: 70px;
}
.shapes-persistence div {
    float: left;
}

.shape-fill-color, .shape-stroke-color {
    float: left;
    height: 32px;
    margin-right: 5px;
}

.shape-stroke-width, .shape-font-size {
    margin-right: 5px;
    float: left;
}

.shape-stroke-width .ui-spinner {
    height: 30px;
}
.shape-font-size .ui-spinner {
    height: 30px;
}
.shape-font-size span {
    max-width: 38px;
}
.shapes-edit {
    float: left;
    margin: 10px 0 0 0;
    clear: left;
    width: 100%;
}
.shape-edit-button {
    width: 45px;
    margin-left: 5px;
}
.shape-delete-button {
    width: 55px;
    margin-left: 5px;
}
.shape-edit-comment {
    margin-right: 5px;
    min-width: 100px;
    width: 75%;
    float: left;
}

.shape-edit-attachments input[type=text] {
    width: 50px;
}
.shape-edit-attachments span {
    display: inline-block;
    height: 25px;
    width: 25px;
    background-repeat: no-repeat;
    background-position: center;
    background-size: 75%;
    margin-bottom: -7px;
    outline: none;
}
.dim_locked {
    background-image: url('images/dim_locked.png');
}
.dim_unlocked {
    background-image: url('images/dim_unlocked.png');
}

.arrow-button button  {
    width: 35px;
}
.arrow-button button  {
    background-image: url('images/arrows_dropdown.png')!important;
    background-repeat: no-repeat!important;
    background-position: center!important;
}
.arrow-button .dropdown-menu {
    left: -15px;
    min-width: 70px;
}
.arrow-button .dropdown-menu span {
    display: inline-block;
    margin-left: 2px;
    width: 12px;
}
.arrow-button .dropdown-menu a {
    display: inline-block;
    padding-left: 0px;
}
.regions-drawing {
    float: left;
    height: 30px;
}
.regions-drawing-mode {
    margin-left: 10px;
    line-height: 30px;
}
.drawing-mode {
    float: left;
    margin-left: 2px;
    width: 100%;
    min-width: 200px;
}
.drawing-mode input {
    float: left;
}
.drawing-mode span {
    float: left;
}
.drawing-mode-apply {
    float: left;
    margin-top: 15px;
    margin-bottom: 10px;
    text-align: center;
}
.drawing-mode-apply button {
    min-width: 300px;
}

.regions-attachment-options div {
    float: left;
    width: 100%;
}

.regions-attachment-options input {
    float: left;
    height: 28px;
    line-height: 30px;
}

.regions-attachment-options .aligned-text-input {
    float: left;
    margin-left: 0px;
    margin-right: 2px;
    width: 15px;
}

.collapse-up {
    float: right;
    height: 16px;
    width: 16px;
    background-image: url('images/collapse.png');
    background-repeat: no-repeat;
    background-position: center;
}

.expand-down {
    float: right;
    height: 16px;
    width: 16px;
    background-image: url('images/expand.png');
    background-repeat: no-repeat;
    background-position: center;
}

.collapsible-regions-header {
    margin-left: 2px;
    font-weight: bold;
    font-size: 12px;
    width: 80%;
    float: left;
}

.modal-dialog {
    position: absolute;
    width: 100%;
    height: 100%;
    left: 50%;
    margin-left: -150px;
    top: 50%;
    margin-top:  -100px;
}
.modal-content {
    width: 300px;
    max-height: 200px;
}
.modal-message .ok {
    width: 50px;
}
.modal-footer {
    padding: 4px;
}
.modal-open .modal {
    overflow-y: hidden;
}

.text-weight-bold {
   font-weight: 700;
 }

#viewer-context-menu {
    position: absolute;
    top: 0px;
    left: 0px;
    display: none;
}

.gradient-png {
    background-image: url('images/gradient.png');
    background-size: 100% 30px;
    background-repeat: no-repeat;
    background-position: center;
}

<<<<<<< HEAD
.refresh_thumbnails {
    position: absolute;
    width: 20px;
    height: 20px;
    top: 5px;
    right: 5px;
    background-image: url('images/refresh.png');
    background-repeat: no-repeat;
    background-position: center;
    cursor: pointer;
    z-index: 10;
=======
.columns-dropdown {
    position: absolute;
    right: 0px;
    top: 0px;
    z-index: 1000;
}
.columns-dropdown .dropdown-menu {
    right: 0px;
    left: auto;
}
.columns-dropdown .dropdown-menu span {
    display: inline-block;
    margin-left: 2px;
    width: 12px;
}
.columns-dropdown .dropdown-menu a {
    display: inline-block;
    padding-left: 0px;
>>>>>>> 61d3a5cf
}<|MERGE_RESOLUTION|>--- conflicted
+++ resolved
@@ -1088,7 +1088,6 @@
     background-position: center;
 }
 
-<<<<<<< HEAD
 .refresh_thumbnails {
     position: absolute;
     width: 20px;
@@ -1100,7 +1099,8 @@
     background-position: center;
     cursor: pointer;
     z-index: 10;
-=======
+}
+
 .columns-dropdown {
     position: absolute;
     right: 0px;
@@ -1119,5 +1119,4 @@
 .columns-dropdown .dropdown-menu a {
     display: inline-block;
     padding-left: 0px;
->>>>>>> 61d3a5cf
 }