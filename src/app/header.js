//
// Copyright (C) 2017 University of Dundee & Open Microscopy Environment.
// All rights reserved.
//
// This program is free software: you can redistribute it and/or modify
// it under the terms of the GNU Affero General Public License as
// published by the Free Software Foundation, either version 3 of the
// License, or (at your option) any later version.
//
// This program is distributed in the hope that it will be useful,
// but WITHOUT ANY WARRANTY; without even the implied warranty of
// MERCHANTABILITY or FITNESS FOR A PARTICULAR PURPOSE.  See the
// GNU Affero General Public License for more details.
//
// You should have received a copy of the GNU Affero General Public License
// along with this program.  If not, see <http://www.gnu.org/licenses/>.
//
// js
import {inject,customElement, BindingEngine} from 'aurelia-framework';
import Context from './context';

/**
 * @classdesc
 *
 * the app header
 */
@customElement('header')
@inject(Context, BindingEngine)
export class Header {
    /**
     * the selected image info
     * @memberof Header
     * @type {ImageInfo}
     */
    image_info = null;

    /**
     * observer watching for changes in the selected image
     * @memberof Header
     * @type {Object}
     */
    selected_image_observer = null;

    /**
     * Overridden aurelia lifecycle method:
     * called whenever the view is bound within aurelia
     * in other words an 'init' hook that happens before 'attached'
     *
     * @memberof Header
     */
    bind() {
        // initial image config
        this.onImageConfigChange();
        // register observer for selected image configs and event subscriptions
        this.selected_image_observer =
            this.bindingEngine.propertyObserver(
                this.context, 'selected_config').subscribe(
                    (newValue, oldValue) => this.onImageConfigChange());
    }

    /**
     * @constructor
     * @param {Context} context the application context
     * @param {BindingEngine} bindingEngine the BindingEngine (injected)
     */
    constructor(context, bindingEngine) {
        this.context = context;
        this.bindingEngine = bindingEngine;
    }

    /**
     * Handles changes of the selected image config
     *
     * @memberof Header
     */
     onImageConfigChange() {
        if (this.context.getSelectedImageConfig() === null) return;
<<<<<<< HEAD

=======
>>>>>>> 9037d72a
        this.image_info = this.context.getSelectedImageConfig().image_info;
     }

     /**
<<<<<<< HEAD
      * Toggles MDI/single image viewing mode
      *
      * @memberof Header
      */
     toggleMDI() {
         if (this.context.useMDI)
             for (let [id, conf] of this.context.image_configs)
                 if (id !== this.context.selected_config)
                      this.context.removeImageConfig(id,conf)
         this.context.useMDI = !this.context.useMDI;
     }

     /**
      * Unregisters the the observers (image selection and image data ready)
=======
      * Unregisters the selected config observer
>>>>>>> 9037d72a
      *
      * @memberof Header
      */
     unregisterObserver() {
         if (this.selected_image_observer) {
             this.selected_image_observer.dispose();
             this.selected_image_observer = null;
         }
     }

    /**
     * Overridden aurelia lifecycle method:
     * called whenever the view is unbound within aurelia
     * in other words a 'destruction' hook that happens after 'detached'
     *
     * @memberof Header
     */
    unbind() {
        this.unregisterObserver();
    }
}<|MERGE_RESOLUTION|>--- conflicted
+++ resolved
@@ -74,16 +74,13 @@
      * @memberof Header
      */
      onImageConfigChange() {
-        if (this.context.getSelectedImageConfig() === null) return;
-<<<<<<< HEAD
+        let imgConf = this.context.getSelectedImageConfig();
+        if (imgConf === null) return;
 
-=======
->>>>>>> 9037d72a
-        this.image_info = this.context.getSelectedImageConfig().image_info;
+        this.image_info = imgConf.image_info;
      }
 
      /**
-<<<<<<< HEAD
       * Toggles MDI/single image viewing mode
       *
       * @memberof Header
@@ -97,10 +94,7 @@
      }
 
      /**
-      * Unregisters the the observers (image selection and image data ready)
-=======
       * Unregisters the selected config observer
->>>>>>> 9037d72a
       *
       * @memberof Header
       */
