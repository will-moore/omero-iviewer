<!--
    Copyright (C) 2017 University of Dundee & Open Microscopy Environment.
    All rights reserved.

    This program is free software: you can redistribute it and/or modify
    it under the terms of the GNU Affero General Public License as
    published by the Free Software Foundation, either version 3 of the
    License, or (at your option) any later version.

    This program is distributed in the hope that it will be useful,
    but WITHOUT ANY WARRANTY; without even the implied warranty of
    MERCHANTABILITY or FITNESS FOR A PARTICULAR PURPOSE.  See the
    GNU Affero General Public License for more details.

    You should have received a copy of the GNU Affero General Public License
    along with this program.  If not, see <http://www.gnu.org/licenses/>.
-->

<template>
    <nav class="navbar navbar-default navbar-fixed-top fixed-header">
        <div class="fixed-header-text">
            <!-- OMERO -->
            <div class="fixed-header-webclient"
                 show.bind="webclient_link !== null"
                 title="Back to OMERO.webclient">
                <a href="${webclient_link}">OMERO</a>
            </div>

            <!-- FILE -->
            <div class="dropdown">
                <button type="button"
                        class="btn btn-default btn-sm dropdown-toggle"
                        data-toggle="dropdown">File
                        <span class="caret"></span>
                </button>
<<<<<<< HEAD
                <ul class="dropdown-menu">
                    <li show.bind="context.image_configs.size > 1"
                        class="${ hasModifiedImageSettings ?
                                 '' : 'disabled-color'}">
                        <a click.delegate="saveAllImageSettings()"
                           href="#">Save All Image Settings
                        </a>
                    </li>
=======
                <ul class="dropdown-menu quantization-dropdown">
>>>>>>> f7d8c61b
                    <li class="${image_config.image_info.ready ?
                                 '' : 'disabled-color'}">
                        <a click.delegate="captureViewport()"
                           href="#">Save ${context.image_configs.size > 1 ?
                                            'All Viewports as PNGs (zipped)' :
                                            'Viewport as PNG'}
                        </a>
                    </li>
                    <li class="${image_config.image_info.ready  &&
                                 image_config.image_info.projection !== PROJECTION.NORMAL?
                                 '' : 'disabled-color'}">
                        <a click.delegate="saveProjectedImage()"
                           href="#">Save Projection as new Image</a>
                    </li>
                </ul>
            </div>

            <!-- ROIS -->
            <div class="dropdown">
                <button type="button"
                        class="btn btn-default btn-sm dropdown-toggle"
                        data-toggle="dropdown">ROIs
                        <span class="caret"></span>
                </button>
                <ul class="dropdown-menu">
                    <li class="${image_config.regions_info.ready &&
                                 image_config.regions_info.selected_shapes.length > 0 ?
                                 '' : 'disabled-color'}">
                        <a click.delegate="copyShapes()"
                           href="#">Copy<span>${getKeyboardShortCutPrefix()}C</span>
                        </a>
                    </li>
                    <li class="${image_config.regions_info.ready &&
                               image_config.image_info.can_annotate &&
                               image_config.regions_info.copied_shapes.length > 0 ?
                                 '' : 'disabled-color'}">
                        <a click.delegate="pasteShapes()"
                           href="#">Paste<span>${getKeyboardShortCutPrefix()}V</span>
                        </a>
                    </li>
                    <li class="${image_config.regions_info.ready &&
                                 image_config.image_info.can_annotate &&
                                 image_config.regions_info.selected_shapes.length > 0 &&
                                    selected_can_delete ? '' : 'disabled-color'}">
                        <a click.delegate="deleteShapes()"
                           href="#">Delete</a>
                    </li>
                    <li class="${image_config.regions_info.ready &&
                                 image_config.regions_info.selected_shapes.length > 0 ?
                                    '' : 'disabled-color'}">
                        <a click.delegate="saveRoiMeasurements(false)"
                           href="#">Export (Excel)</a>
                    </li>
                    <li class="${image_config.regions_info.ready &&
                                 image_config.regions_info.selected_shapes.length > 0 ?
                                    '' : 'disabled-color'}">
                        <a click.delegate="saveRoiMeasurements(true)"
                           href="#">Export (CSV)</a>
                    </li>
                </ul>
            </div>

            <!-- HELP -->
            <div class="dropdown">
                <button type="button"
                        class="btn btn-default btn-sm dropdown-toggle"
                        data-toggle="dropdown">Help
                        <span class="caret"></span>
                </button>
                <ul class="dropdown-menu">
                    <li click.delegate="showAbout()">
                        <a href="#">About OMERO.iviewer</a>
                    </li>
                    <li>
                        <a  target="_blank"
                            href="https://github.com/ome/omero-iviewer">
                            OMERO.iviewer on Github
                        </a>
                    </li>
                </ul>
            </div>
        </div>
        <div class="fixed-header-text">
           <span>${image_config.image_info.ready &&
                   !image_config.image_info.error ?
                        image_config.image_info.short_image_name : ''}
           </span>
       </div>
    </nav>
    <div class="modal-about modal" role="dialog"
        data-backdrop="true" data-keyboard="true">
        <div class="modal-dialog modal-sm" role="document">
            <div class="modal-content">
                <div class="modal-header">
                    <button type="button" class="close"
                            data-dismiss="modal"
                            aria-hidden="true">×
                    </button>
                    <h4 class="modal-title">About OMERO.iviewer</h4>
                </div>
                <div class="modal-body">
                    <p>
                        <span style="font-weight: bold;">Version<span>:
                            ${context.version}
                    </p>
                    <p>
                        For more information, visit the
                        <a target="new" href="https://www.openmicroscopy.org/omero/iviewer/">
                            OMERO.iviewer page</a>.
                    </p>
                    <p>
                        &copy; 2017-2018 University of Dundee &amp; Open Microscopy Environment<br>
                        OMERO is distributed under the terms of the GNU GPL and<br>
                        OMERO.iviewer under AGPL.<br>
                        See: <a target="new" href="https://www.openmicroscopy.org">openmicroscopy.org</a>
                    </p>
                </div>
                <div class="modal-footer">
                <button type="button"
                        class="ok center-block btn btn-default"
                        data-dismiss="modal">Close
                </button>
                </div>
            </div>
        </div>
    </div>
</template><|MERGE_RESOLUTION|>--- conflicted
+++ resolved
@@ -33,8 +33,7 @@
                         data-toggle="dropdown">File
                         <span class="caret"></span>
                 </button>
-<<<<<<< HEAD
-                <ul class="dropdown-menu">
+                <ul class="dropdown-menu quantization-dropdown">
                     <li show.bind="context.image_configs.size > 1"
                         class="${ hasModifiedImageSettings ?
                                  '' : 'disabled-color'}">
@@ -42,9 +41,6 @@
                            href="#">Save All Image Settings
                         </a>
                     </li>
-=======
-                <ul class="dropdown-menu quantization-dropdown">
->>>>>>> f7d8c61b
                     <li class="${image_config.image_info.ready ?
                                  '' : 'disabled-color'}">
                         <a click.delegate="captureViewport()"
