--- conflicted
+++ resolved
@@ -19,7 +19,6 @@
 <template>
     <nav class="navbar navbar-default navbar-fixed-top fixed-header">
         <div class="fixed-header-text">
-<<<<<<< HEAD
             <!-- OMERO -->
             <div class="fixed-header-webclient"
                  show.bind="webclient_link !== null"
@@ -106,23 +105,17 @@
             </div>
         </div>
         <div class="fixed-header-text">
+           <span class="mdi-icon glyphicon glyphicon-duplicate
+                      ${context.useMDI ? '' : 'disabled-color'}"
+               title="${context.useMDI ?
+                  'Click to use single image viewing mode' :
+                   'Click to use multiple image viewing mode'}"
+               click.delegate="toggleMDI()">
+           </span>
            <span>${image_config.image_info.ready &&
                    !image_config.image_info.error ?
                         image_config.image_info.short_image_name : ''}
            </span>
-=======
-           <span class="mdi-icon glyphicon glyphicon-duplicate
-                        ${context.useMDI ? '' : 'disabled-color'}"
-                 title="${context.useMDI ?
-                    'Click to use single image viewing mode' :
-                     'Click to use multiple image viewing mode'}"
-                 click.delegate="toggleMDI()">
-           </span>
-           <span>${image_info.ready && !image_info.error ?
-                    image_info.short_image_name : ''}
-           </span>
-           <span class="app-version">${context.getVersion()}</span>
->>>>>>> 28dc4d77
        </div>
     </nav>
     <div class="modal-about modal" role="dialog"
