--- conflicted
+++ resolved
@@ -66,18 +66,11 @@
             <img src="../../css/images/collapse-left.png"/>
         </div>
 
-<<<<<<< HEAD
-        <div class="frame">
+        <div class="frame col-xs-12">
             <div class="${context.useMDI && context.image_configs.size > 1 ?
                             'viewer-mdi' : 'viewer'}
-                        ${context.useMDI && context.selected_config === id &&
-                            context.image_configs.size > 1 ?
-=======
-        <div class="frame col-xs-12">
-            <div class="${context.useMDI ? 'viewer-mdi' : 'viewer'}
-                        ${context.useMDI && context.selected_config === id ?
->>>>>>> 79bfbe1e
-                                'mdi-selected' : ''}"
+                        ${context.useMDI && context.selected_config === id && 
+                            context.image_configs.size > 1 ? 'mdi-selected' : ''}"
                  repeat.for="[id, conf] of context.image_configs"
                  css="${context.useMDI && context.image_configs.size > 1 ?
                         ';position: absolute;top:' + conf.position.top +
