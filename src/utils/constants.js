//
// Copyright (C) 2017 University of Dundee & Open Microscopy Environment.
// All rights reserved.
//
// This program is free software: you can redistribute it and/or modify
// it under the terms of the GNU Affero General Public License as
// published by the Free Software Foundation, either version 3 of the
// License, or (at your option) any later version.
//
// This program is distributed in the hope that it will be useful,
// but WITHOUT ANY WARRANTY; without even the implied warranty of
// MERCHANTABILITY or FITNESS FOR A PARTICULAR PURPOSE.  See the
// GNU Affero General Public License for more details.
//
// You should have received a copy of the GNU Affero General Public License
// along with this program.  If not, see <http://www.gnu.org/licenses/>.
//
import {noView} from 'aurelia-framework';

/**
 * @type {string}
 */
export const APP_NAME = 'iviewer';

/**
 * the plugin name
 * @type {string}
 */
export const PLUGIN_NAME = 'omero_iviewer';

/**
 * a convenience string lookup for WEB_API_BASE
 * @type {string}
 */
export const WEB_API_BASE = "WEB_API_BASE";

/**
 * the datasets request url (relative to WEB_API_BASE)
 * @type {string}
 */
export const DATASETS_REQUEST_URL = "/m/datasets";

/**
 * the regions request url (relative to WEB_API_BASE)
 * @type {string}
 */
export const REGIONS_REQUEST_URL = "/m/rois";

/**
 * a convenience string lookup for URI_PREFIX
 * @type {string}
 */
export const URI_PREFIX = "URI_PREFIX";

/**
 * a convenience string lookup for IVIEWER
 * @type {string}
 */
export const IVIEWER = "IVIEWER";

/**
 * a convenience string lookup for WEBGATEWAY
 * @type {string}
 */
export const WEBGATEWAY = "WEBGATEWAY";

/**
 * a convenience string lookup for WEBCLIENT
 * @type {string}
 */
export const WEBCLIENT = "WEBCLIENT";

/**
 * a convenience string lookup for PLUGIN_PREFIX
 * @type {string}
 */
export const PLUGIN_PREFIX = "PLUGIN_PREFIX";

/**
 * the viewer's dom element prefix (complemented by config id)
 * @type {string}
 */
export const VIEWER_ELEMENT_PREFIX = "ol3_viewer_";

/**
<<<<<<< HEAD
 * the floating point precision used for channel settings
 * @type {number}
 */
export const FLOATING_POINT_PRECISION = 3;
=======
 * win 1252 charset encoding table
 * @type {Array.<number>}
 */
export const WINDOWS_1252 = [
    8364,129,8218,402,8222,8230,8224,8225,710,8240,352,8249,338,141,381,143,
    144,8216,8217,8220,8221,8226,8211,8212,732,8482,353,8250,339,157,382,376,
    160,161,162,163,164,165,166,167,168,169,170,171,172,173,174,175,176,177,
    178,179,180,181,182,183,184,185,186,187,188,189,190,191,192,193,194,195,
    196,197,198,199,200,201,202,203,204,205,206,207,208,209,210,211,212,213,
    214,215,216,217,218,219,220,221,222,223,224,225,226,227,228,229,230,231,
    232,233,234,235,236,237,238,239,240,241,242,243,244,245,246,247,248,249,
    250,251,252,253,254,255
];
>>>>>>> 9037d72a

/**
 * the possible request params that we accept
 * @type {Object}
 */
export const REQUEST_PARAMS = {
    CHANNELS: 'C',
    CENTER_X: 'X',
    CENTER_Y: 'Y',
    DATASET_ID: 'DATASET',
    IMAGE_ID: 'IMAGE_ID',
    INTERPOLATE: 'INTERPOLATE',
    IMAGES: 'IMAGES',
    MAPS: 'MAPS',
    MODEL: 'M',
    PLANE: 'Z',
    PROJECTION: 'P',
    SERVER: 'SERVER',
    TIME: 'T',
    VERSION: 'VERSION',
    ZOOM: 'ZM'
}

/**
 * the possible modes of channel settings
 * @type {Object}
 */
export const CHANNEL_SETTINGS_MODE = {
    MIN_MAX: 0,
    FULL_RANGE: 1,
    IMPORTED: 2
}

/**
 * the possible 'regions' modes
 * @type {Object}
 */
export const REGIONS_MODE = {
    DEFAULT: 0,
    SELECT: 1,
    TRANSLATE: 2,
    MODIFY: 3,
    DRAW: 4
}

/**
 * the possible region drawing modes
 * @type {Object}
 */
export const REGIONS_DRAWING_MODE = {
    PRESENT_Z_AND_T: 1,
    ALL_Z_AND_T: 2,
    ALL_Z: 3,
    ALL_T: 4,
    NEITHER_Z_NOR_T: 5,
    NOT_Z: 6,
    NOT_T: 7,
    CUSTOM_Z_AND_T: 8
}

/**
 * the render status
 * @type {Object}
 */
export const RENDER_STATUS = {
    NOT_WATCHED: 0,
    IN_PROGRESS: 1,
    RENDERED: 2,
    ERROR: 3
}

/**
 * the text for the tooltips in case of missing permission
 * @type {Object}
 */
export const PERMISSION_TOOLTIPS = {
    CANNOT_EDIT: "No permission to edit",
    CANNOT_DELETE: "No permission to delete"
}

/**
 * the luts png url (relative to webgateway prefix)
 * @type {string}
 */
export const LUTS_PNG_URL = '/img/luts_10.png';

/**
 * luts list for pre-generated png
 * @type {Object}
 */
export const LUTS_NAMES = [
    '16_colors.lut',
    '3-3-2_rgb.lut',
    '5_ramps.lut',
    '6_shades.lut',
    'blue_orange_icb.lut',
    'brgbcmyw.lut',
    'cool.lut',
    'cyan_hot.lut',
    'edges.lut',
    'fire.lut',
    'gem.lut',
    'glasbey.lut',
    'glasbey_inverted.lut',
    'glow.lut',
    'grays.lut',
    'green_fire_blue.lut',
    'hilo.lut',
    'ica.lut',
    'ica2.lut',
    'ica3.lut',
    'ice.lut',
    'magenta_hot.lut',
    'orange_hot.lut',
    'phase.lut',
    'physics.lut',
    'pup_br.lut',
    'pup_nr.lut',
    'rainbow_rgb.lut',
    'red-green.lut',
    'red_hot.lut',
    'royal.lut',
    'sepia.lut',
    'smart.lut',
    'spectrum.lut',
    'thal.lut',
    'thallium.lut',
    'thermal.lut',
    'unionjack.lut',
    'yellow_hot.lut'
];

/**
 * the right hand panel tab names
 * @type {Object}
 */
export const TABS = {
    INFO: 'info',
    SETTINGS: 'settings',
    ROIS: 'rois'
}

/**
 * the possible intial types the viewer was openend with
 * @type {Object}
 */
export const INITIAL_TYPES = {
    NONE: 0,
    IMAGE: 1,
    IMAGES: 2,
    DATASET: 3
}

/**
 * possible projection values
 * @type {Object}
 */
export const PROJECTION = {
    NORMAL: 'normal',
    INTMAX: 'intmax',
    SPLIT: 'split'
}

/**
 * CSV line endings
 * @type {string}
 */
export const CSV_LINE_BREAK = '\u000D\u000A';<|MERGE_RESOLUTION|>--- conflicted
+++ resolved
@@ -83,12 +83,12 @@
 export const VIEWER_ELEMENT_PREFIX = "ol3_viewer_";
 
 /**
-<<<<<<< HEAD
  * the floating point precision used for channel settings
  * @type {number}
  */
 export const FLOATING_POINT_PRECISION = 3;
-=======
+
+/**
  * win 1252 charset encoding table
  * @type {Array.<number>}
  */
@@ -102,7 +102,6 @@
     232,233,234,235,236,237,238,239,240,241,242,243,244,245,246,247,248,249,
     250,251,252,253,254,255
 ];
->>>>>>> 9037d72a
 
 /**
  * the possible request params that we accept
