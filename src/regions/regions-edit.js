// js
import Context from '../app/context';
import Misc from '../utils/misc';
import {Utils} from '../utils/regions';
import {Converters} from '../utils/converters';
import {REGIONS_MODE, REGIONS_DRAWING_MODE} from '../utils/constants';
import {
    EventSubscriber,
    IMAGE_CONFIG_UPDATE, IMAGE_DIMENSION_CHANGE, REGIONS_COPY_SHAPES,
    REGIONS_GENERATE_SHAPES, REGIONS_MODIFY_SHAPES, REGIONS_SET_PROPERTY
} from '../events/events';
import {inject, customElement, bindable, BindingEngine} from 'aurelia-framework';
import {spectrum} from 'spectrum-colorpicker';

/**
 * Represents the regions section in the right hand panel
 * @extends {EventSubscriber}
 */
@customElement('regions-edit')
@inject(Context, Element, BindingEngine)
export default class RegionsEdit extends EventSubscriber {
    /**
     *a bound reference to regions_info
     * @memberof RegionsEdit
     * @type {RegionsEdit}
     */
    @bindable regions_info = null;

    /**
     * a list of keys we want to listen for
     * @memberof RegionsEdit
     * @type {Object}
     */
    key_actions = [
        { key: 65, func: this.selectAllShapes},                     // ctrl - a
        { key: 67, func: this.copyShapes},                          // ctrl - c
        { key: 86, func: this.pasteShapes}                          // ctrl - v
    ];

    /**
     * events we subscribe to
     * @memberof RegionsEdit
     * @type {Array.<string,function>}
     */
    sub_list = [
        [IMAGE_CONFIG_UPDATE,() => this.adjustEditWidgets()],
        [IMAGE_DIMENSION_CHANGE, () => this.adjustEditWidgets()]];

    /**
     * @memberof RegionsEdit
     * @type {Object}
     */
    last_selected = null;

    /**
     * the list of observers
     * @memberof RegionsEdit
     * @type {Array.<Object>}
     */
    observers = [];

    /**
     * @constructor
     * @param {Context} context the application context (injected)
     * @param {Element} element the associated dom element (injected)
     * @param {BindingEngine} bindingEngine the BindingEngine (injected)
     */
    constructor(context, element, bindingEngine) {
        super(context.eventbus);
        this.context = context;
        this.element = element;
        this.bindingEngine = bindingEngine;
    }

    /**
     * Overridden aurelia lifecycle method:
     * called whenever the view is bound within aurelia
     * in other words an 'init' hook that happens before 'attached'
     *
     * @memberof RegionsEdit
     */
    bind() {
        this.registerObservers();
        this.subscribe();
    }

    /**
     * Overridden aurelia lifecycle method:
     * called whenever the view is unbound within aurelia
     * in other words a 'destruction' hook that happens after 'detached'
     *
     * @memberof RegionsEdit
     */
    unbind() {
        this.unregisterObservers();
        this.unsubscribe();
    }

    /**
     * Overridden aurelia lifecycle method:
     * fired when PAL (dom abstraction) is ready for use
     *
     * @memberof RegionsEdit
     */
    attached() {
        // register key listeners
        this.key_actions.map(
            (action) =>
                this.context.addKeyListener(
                    action.key,
                        (event) => {
                            if (!this.context.show_regions ||
                                    !event.ctrlKey) return;
                            action.func.apply(this, action.args);
                        }));

        // set up ui widgets such as color pickers and spinners
        let strokeOptions = this.getColorPickerOptions(false);
        let strokeSpectrum =
            $(this.element).find(".shape-stroke-color .spectrum-input");
        strokeSpectrum.spectrum(strokeOptions);
        let fillOptions = this.getColorPickerOptions(true);
        let fillSpectrum =
            $(this.element).find(".shape-fill-color .spectrum-input");
        fillSpectrum.spectrum(fillOptions);

        let strokeWidthSpinner =
            $(this.element).find(".shape-stroke-width input");
        strokeWidthSpinner.spinner({min: 0, disabled: false});
        strokeWidthSpinner.spinner("value", 1);

        let editComment = $(this.element).find(".shape-edit-comment input");
        editComment.prop("disabled", true);
        editComment.addClass("disabled-color");
        let fontSizeSpinner =
            $(this.element).find(".shape-font-size input");
        fontSizeSpinner.spinner({min: 1, disabled: true});
        fontSizeSpinner.spinner("value", 10);
    }

     /**
      * Handles fill/stroke color changes
      *
      * @param {string} color a color in rgba notation
      * @param {boolean} fill the fill color if true, the stroke color otherwise
      * @param {Object} shape the primary shape that the change was invoked on
      * @memberof RegionsEdit
      */
     onColorChange(color, fill=true, shape=null) {
         if (typeof shape !== 'object' || shape === null) return;
         if (typeof fill !== 'boolean') fill = true;

         let deltaProps = {type: shape.type};
         let property = fill ? 'FillColor' : 'StrokeColor';
         let value = Converters.rgbaToSignedInteger(color);
         if (typeof value !== 'number') return;

         deltaProps[property] = value;

         this.modifyShapes(
             deltaProps, this.createUpdateHandler([property], [value]));

        this.setDrawColors(color, fill);
     }

     /**
      * Sets default fill/stroke color for drawing
      *
      * @param {string} color a color in rgba notation
      * @param {boolean} fill the fill color if true, the stroke color otherwise
      * @memberof RegionsEdit
      */
     setDrawColors(color, fill=true) {
         if (typeof fill !== 'boolean') fill = true;

         let value = Converters.rgbaToSignedInteger(color);
         if (typeof value !== 'number') return;

         this.regions_info.shape_defaults[fill ? 'FillColor' : 'StrokeColor'] =
            value;
     }

    /**
     * Handles stroke width changes
     *
     * @param {number} width the new stroke width
     * @param {Object} shape the primary shape that the change was invoked on
     * @memberof RegionsEdit
     */
    onStrokeWidthChange(width = 10,shape=null) {
        if (typeof shape !== 'object' || shape === null) {
            this.regions_info.shape_defaults.strokeWidth = width
            return;
        }
        if (typeof width !== 'number' || isNaN(width) || width < 0) return;

        let deltaProps = {type: shape.type};
        deltaProps.StrokeWidth = {
            '@type': 'TBD#LengthI',
            'Unit': 'PIXEL',
            'Symbol': 'pixel',
            'Value': width
        };

        this.modifyShapes(
            deltaProps, this.createUpdateHandler(
                ['StrokeWidth'], [Object.assign({}, deltaProps.StrokeWidth)]));
    }

    /**
     * Handles font size changes
     *
     * @param {number} size the new font size
     * @param {Object} shape the primary shape that the change was invoked on
     * @memberof RegionsEdit
     */
    onFontSizeChange(size = 10,shape=null) {
        if (typeof shape !== 'object' || shape === null) return;
        if (typeof size !== 'number' || isNaN(size) || size < 1) return;

        let deltaProps = {type: shape.type};
        deltaProps.FontStyle =
            typeof shape.FontStyle === 'string' ? shape.FontStyle : 'normal';
        deltaProps.FontFamily =
            typeof shape.FontFamily === 'string' ?
                shape.FontFamily : 'sans-serif';
        deltaProps.FontSize = {
            '@type': 'TBD#LengthI',
            'Unit': 'PIXEL',
            'Symbol': 'pixel',
            'Value': size
        };

        this.modifyShapes(
            deltaProps, this.createUpdateHandler(
                ['FontSize', 'FontStyle', 'FontFamily'],
                [Object.assign({}, deltaProps.FontSize),
                 deltaProps.FontStyle, deltaProps.FontFamily]));
    }

    /**
     * Handles comment changes
     *
     * @param {string} comment the new  text  value
     * @param {Object} shape the primary shape that the change was invoked on
     * @memberof RegionsEdit
     */
    onCommentChange(comment = '',shape=null) {
        if (typeof shape !== 'object' || shape === null) return;
        if (typeof comment !== 'string') return;

        let deltaProps = {type: shape.type};
        deltaProps.Text = comment;

        this.modifyShapes(
            deltaProps,
            this.createUpdateHandler(['Text'], [comment]));
    }

    /**
     * Runs checks for an attachment input field and its associated value
     *
     * @param {Element} input the attachment input field element
     * @param {boolean} reset if true we reset to the present attachment
     * @return {number} returns input value or -1 if value was erroneous
     */
    checkAttachmentInput(input, reset=false) {
        let dim = input.attr("dim");
        let dims = this.regions_info.image_info.dimensions;
        let presentValue = dims[dim] + 1;

        // input value check
        let value = input.val().replace(/\s/g, "");
        if (value === "") {
            if (reset) input.val(presentValue);
            return -1;
        }
        value = parseInt(value);
        if (isNaN(value)) {
            if (reset) input.val(presentValue);
            return -1;
        }

        // bounds check
        if (value < 1 || value > dims['max_' + dim]) {
            if (reset) input.val(presentValue);
            return -1;
        }

        // index for user starts with 1, internally we start at 0
        return value-1;
    }

    /**
     * Handles fill/stroke color changes
     *
     * @param {number} value the new attachment value
     * @param {string} dim the dimension we attach to
     * @param {Object} shape the primary shape that the change was invoked on
     * @memberof RegionsEdit
     */
    onAttachmentChange(value, dim = 't', shape = null) {
        if (typeof value !== 'number' || typeof dim !== 'string') return;
        let upperDim = dim.toUpperCase();
        if (typeof shape !== 'object' || shape === null) {
            // we haven't got any selection so this is a (potential) drawing mode
            // adjustment
            let otherDim = dim === 't' ? 'Z' : 'T';
            if (value < 0) {
                this.regions_info.drawing_mode =
                    (this.regions_info.drawing_mode ===
                        REGIONS_DRAWING_MODE['NOT_' + otherDim]) ?
                            REGIONS_DRAWING_MODE.NEITHER_Z_NOR_T :
                            REGIONS_DRAWING_MODE['NOT_' + upperDim];
            } else if (this.regions_info.drawing_mode ===
                            REGIONS_DRAWING_MODE['NOT_' + otherDim] ||
                       this.regions_info.drawing_mode ===
                            REGIONS_DRAWING_MODE.NEITHER_Z_NOR_T) {
                                this.regions_info.drawing_mode =
                                    REGIONS_DRAWING_MODE['NOT_' + otherDim];
            } else this.regions_info.drawing_mode =
                        REGIONS_DRAWING_MODE.PRESENT_Z_AND_T;

            return;
        }
        // selected shape(s) need changing
        let prop = 'the' + upperDim;
        let deltaProps = { type: shape.type };
        deltaProps[prop] = value;

        this.modifyShapes(
            deltaProps, this.createUpdateHandler([prop], [value], true), true);
    }

    /**
     * Notifies the viewer to change the shaape according to the new shape
     * definition
     *
     * @param {Object} shape_definition the object definition incl. attributes
     *                                  to be changed
     * @param {function} callback a callback function on success
     * @param {boolean} modifies_attachment does definition alter z/t attachment
     * @memberof RegionsEdit
     */
    modifyShapes(shape_definition, callback = null, modifies_attachment = false) {
        if (typeof shape_definition !== 'object' ||
                shape_definition === null) return;

        this.context.publish(
           REGIONS_MODIFY_SHAPES, {
               config_id: this.regions_info.image_info.config_id,
               shapes: this.regions_info.selected_shapes,
               modifies_attachment: modifies_attachment,
               definition: shape_definition,
                callback: callback});
    }

    /**
     * Registers observers to watch the selected shapes and whether we
     * are presently drawing for the purpose of adjusting
     * the fill and line color options
     *
     * @memberof RegionsEdit
     */
    registerObservers() {
        this.unregisterObservers();

        let createObservers = () => {
            this.observers.push(
                this.bindingEngine.collectionObserver(
                    this.regions_info.selected_shapes)
                        .subscribe(
                            (newValue, oldValue) => {
                                this.adjustEditWidgets();
                            }));
            this.observers.push(
                this.bindingEngine.propertyObserver(
                    this.regions_info, 'shape_to_be_drawn')
                        .subscribe(
                            (newValue, oldValue) => {
                                this.adjustEditWidgets();
                            }));
        };
        if (this.regions_info === null) {
            this.observers.push(
                this.bindingEngine.propertyObserver(this, 'regions_info')
                    .subscribe((newValue, oldValue) => {
                        if (oldValue === null && newValue) {
                            this.unregisterObservers();
                            createObservers();
                    }}));
        } else createObservers();
    }

    /**
     * Unregisters all observers
     *
     * @memberof RegionsEdit
     */
    unregisterObservers() {
        this.observers.map((o) => {
            if (o) o.dispose();
        });
        this.observers = [];
    }

    /**
     * Selects all shapes
     *
     * @memberof RegionsEdit
     */
    selectAllShapes() {
        let ids = this.regions_info.unsophisticatedShapeFilter();
        this.context.publish(
           REGIONS_SET_PROPERTY, {
               config_id: this.regions_info.image_info.config_id,
               property: 'selected',
               shapes : ids, clear: true,
               value : true, center : false});
    }

    /**
     * Overridden aurelia lifecycle method:
     * called when the view and its elemetns are detached from the PAL
     * (dom abstraction)
     *
     * @memberof RegionsEdit
     */
    detached() {
        this.key_actions.map(
            (action) => this.context.removeKeyListener(action.key));
         $(this.element).find(".spectrum-input").spectrum("destroy");
         $(this.element).find(".shape-stroke-width input").spinner("destroy");
    }

    /**
     * Reacts to shape selections, adjusting the edit widgets accordingly
     *
     * @memberof RegionsEdit
     */
    adjustEditWidgets() {
        let ids = this.regions_info.getLastSelectedShapeIds();
        let roi = ids !== null ? this.regions_info.data.get(ids.roi_id) : null;
        this.last_selected = roi ? roi.shapes.get(ids.shape_id) : null;
        let type =
            this.last_selected ? this.last_selected.type.toLowerCase() : null;

        // COMMENT
        let editComment = $(this.element).find(".shape-edit-comment input");
        editComment.off('input');
        editComment.val('Comment');
        if (this.last_selected) {
            editComment.prop("disabled", false);
            editComment.removeClass("disabled-color");
            editComment.val(
                typeof this.last_selected.Text === 'string' ?
                    this.last_selected.Text : '');
            editComment.on('input',
                (event) =>
                    this.onCommentChange(event.target.value, this.last_selected));
        } else {
            editComment.prop("disabled", true);
            editComment.addClass("disabled-color");
        }
        // FONT SIZE
        let fontSize =
            this.last_selected ?
                (typeof this.last_selected.FontSize === 'object' &&
                 this.last_selected.FontSize !== null &&
                 typeof this.last_selected.FontSize.Value === 'number' ?
                this.last_selected.FontSize.Value : 10) : 10;
        let fontSizeSpinner = $(this.element).find(".shape-font-size input");
        fontSizeSpinner.off("input spinstop");
        fontSizeSpinner.spinner("value", fontSize);
        if (this.last_selected) {
            fontSizeSpinner.spinner("enable");
            fontSizeSpinner.on("input spinstop",
               (event, ui) => this.onFontSizeChange(
                   parseInt(event.target.value), this.last_selected));
        } else fontSizeSpinner.spinner("disable");

        // DIMENSION ATTACHMENT
        let dims = this.regions_info.image_info.dimensions;
        let shapeAttachments =
            $(this.element).find(".shape-edit-attachments").children();
        let shapeAttachmentsInput = shapeAttachments.filter("input");
        shapeAttachments.removeClass('disabled-color');
        shapeAttachmentsInput.prop("disabled", false);

        if (dims.max_t > 1 || dims.max_z > 1) {
            shapeAttachmentsInput.off();
            shapeAttachmentsInput.val('');
            let shapeAttachmentsLocks = shapeAttachments.filter(
                "[name='shape-edit-attachments-locks']");
            shapeAttachmentsLocks.removeClass("dim_locked");
            shapeAttachmentsLocks.addClass("dim_unlocked");
            shapeAttachmentsLocks.off();

            // initialize attachments of last selected shape
            ['t', 'z'].map(
                (d) => {
                    let prop = 'the' + d.toUpperCase();
                    let filter = "[dim='" + d + "']";
                    let respectiveAttachementLock =
                        shapeAttachmentsLocks.filter(filter);
                    let unattached =
                        this.last_selected ?
                            this.last_selected[prop] === -1 :
                            respectiveAttachementLock.attr("locked") === "";
                    respectiveAttachementLock.attr(
                        'locked', unattached ? "" : "locked");
                    respectiveAttachementLock.get(0).className =
                        unattached ? "dim_unlocked" : "dim_locked";
                    let respectiveDimensionInput =
                        shapeAttachmentsInput.filter(filter);
                    respectiveDimensionInput.val(
                        unattached ?
                            this.regions_info.image_info.dimensions[d] + 1 :
                            this.last_selected ?
                                this.last_selected[prop] + 1 :
                                    this.regions_info.image_info.dimensions[d] + 1);
                    let hasOnlyOneEntry =
                        this.regions_info.image_info.dimensions['max_' + d] <= 1;
                    if (hasOnlyOneEntry || unattached ||
                        this.last_selected === null) {
                        respectiveDimensionInput.prop('disabled', true);
                        if (hasOnlyOneEntry)
                            respectiveAttachementLock.addClass(
                                "disabled-color");
                    }
            });

            // set up various event handlers for attachment changes
            let checkAttachmentInput0 =
                (event, reset = false) => {
                    let dim = event.target.getAttribute('dim');
                    if (this.regions_info.image_info.dimensions[
                        'max_' + dim] <= 1) return -1;
                    let respectiveTextInput =
                        shapeAttachmentsInput.filter('[dim="' + dim + '"]');
                    return this.checkAttachmentInput(respectiveTextInput, reset);
                };
            // reset on blur (if check of input value check fails)
            shapeAttachmentsInput.on('blur',
                (event) => checkAttachmentInput0(event, true));
            // change attachment value (if input value check succeeds)
            shapeAttachmentsInput.on('change keyup',
                (event) => {
                    if (event.type === 'keyup' && event.keyCode !== 13) return;
                    let dim = event.target.getAttribute('dim');
                    let value = checkAttachmentInput0(event);
                    if (value >= 0)
                        this.onAttachmentChange(value, dim, this.last_selected);
                });
            // click handler on locks
            shapeAttachmentsLocks.on('click',
                (event) => {
                    let dim = event.target.getAttribute('dim');
                    if (this.regions_info.image_info.dimensions[
                        'max_' + dim] <= 1) return;
                    let locked = event.target.getAttribute('locked');
                    if (locked) {
                        this.onAttachmentChange(-1, dim, this.last_selected);
                        event.target.className = 'dim_unlocked';
                    } else {
                        let val = checkAttachmentInput0(event, true);
                        if (val < 0) return;
                        this.onAttachmentChange(
                            val, dim, this.last_selected);
                        event.target.className = 'dim_locked';
                    }
                    event.target.setAttribute(
                        "locked", locked === 'locked' ? "" : "locked");
                    let respectiveTextInput =
                        shapeAttachmentsInput.filter('[dim="' + dim + '"]');
                    respectiveTextInput.prop(
                        'disabled', locked === 'locked' ||
                        this.last_selected === null);
                });
        } else {
            shapeAttachments.addClass('disabled-color');
            shapeAttachmentsInput.prop("disabled", true);
        }

        // STROKE COLOR & WIDTH
        let strokeOptions =
            this.getColorPickerOptions(false, this.last_selected);
        let strokeSpectrum =
            $(this.element).find(".shape-stroke-color .spectrum-input");
        let strokeWidthSpinner =
            $(this.element).find(".shape-stroke-width input");
        let strokeColor =
            this.last_selected ?
                this.last_selected.StrokeColor :
                typeof this.regions_info.shape_defaults.StrokeColor === 'number' ?
                    this.regions_info.shape_defaults.StrokeColor : 10092517;
        let strokeWidth =
            this.last_selected ?
<<<<<<< HEAD
                (typeof this.last_selected.StrokeWidth === 'object' &&
                 this.last_selected.StrokeWidth !== null &&
                 typeof this.last_selected.StrokeWidth.Value === 'number' ?
                    this.last_selected.StrokeWidth.Value : 1) : 1;
        if ((type === 'line' || type === 'polyline') && strokeWidth === 0)
            strokeWidth = 1;
        strokeOptions.color = Converters.signedIntegerToRgba(strokeColor);
=======
                (typeof this.last_selected.strokeWidth === 'number' ?
                    this.last_selected.strokeWidth : 1) :
                        typeof this.regions_info.shape_defaults.strokeWidth === 'number' ?
                            this.regions_info.shape_defaults.strokeWidth : 1;
        if ((type === 'line' || type === 'polyline') && strokeWidth === 0)
            strokeWidth = 1;
        else if (type === 'label') strokeWidth = 0;
        strokeOptions.color =
            Converters.hexColorToRgba(strokeColor, strokeAlpha);
>>>>>>> ce520ff8
        strokeSpectrum.spectrum(strokeOptions);
        // STROKE width
        strokeWidthSpinner.off("input spinstop");
        if (type === 'label') {
            strokeWidthSpinner.spinner("value", 0);
            strokeWidthSpinner.spinner("disable");
        } else {
            strokeWidthSpinner.spinner("enable");
            strokeWidthSpinner.spinner("value", strokeWidth);
            strokeWidthSpinner.on("input spinstop",
               (event, ui) => this.onStrokeWidthChange(
                   parseInt(event.target.value), this.last_selected));
            this.regions_info.shape_defaults.strokeWidth = strokeWidth;
        }
        this.setDrawColors(strokeOptions.color, false);

        // ARROW
        let arrowButton = $(this.element).find(".arrow-button button");
        if (type && type.indexOf('line') >= 0) {
            arrowButton.prop('disabled', false);
            arrowButton.removeClass('disabled-color');
            $('.marker_start').html(
                typeof this.last_selected['MarkerStart'] === 'string' &&
                    this.last_selected['MarkerStart'] === 'Arrow' ?
                        '&#10003;' : '&nbsp;');
            $('.marker_end').html(
                typeof this.last_selected['MarkerEnd'] === 'string' &&
                    this.last_selected['MarkerEnd'] === 'Arrow' ?
                        '&#10003;' : '&nbsp;');
        } else {
            arrowButton.prop('disabled', true);
            arrowButton.addClass('disabled-color');
        }

        // FILL COLOR
        let fillOptions = this.getColorPickerOptions(true, this.last_selected);
        let fillSpectrum =
            $(this.element).find(".shape-fill-color .spectrum-input");
<<<<<<< HEAD
        let fillColor =
            this.last_selected ?
                this.last_selected.FillColor :
                typeof this.regions_info.shape_defaults.FillColor === 'number' ?
                    this.regions_info.shape_defaults.FillColor : -129;
        fillOptions.color = Converters.signedIntegerToRgba(fillColor);
=======
        let fillColor = '#FFFFFF';
        let fillAlpha = 0.5;
        let fillDisabled =
                type === 'line' || type === 'polyline' || type === 'label';
        if (!fillDisabled) {
            fillColor =
                this.last_selected ?
                    this.last_selected.fillColor :
                        typeof this.regions_info.shape_defaults.fillColor === 'string' ?
                            this.regions_info.shape_defaults.fillColor : '#FFFFFF';
            fillAlpha =
                this.last_selected ?
                    this.last_selected.fillAlpha :
                        typeof this.regions_info.shape_defaults.fillAlpha === 'number' ?
                            this.regions_info.shape_defaults.fillAlpha : 0.5;
        }
        fillOptions.color = Converters.hexColorToRgba(fillColor, fillAlpha);
>>>>>>> ce520ff8
        fillSpectrum.spectrum(fillOptions);
        // set fill (if not disabled)
        if (fillDisabled) {
            fillSpectrum.spectrum("disable");
            return;
        }
        this.setDrawColors(fillOptions.color, true);
        fillSpectrum.spectrum("enable");
    }

    /**
     * Gets the appropriate color picker options for the given needs
     *
     * @memberof RegionsEdit
     * @param {boolean} fill true if we want fill color options, otherwise stroke
     * @param {Object} shape the last selection to be used for the change handler
     * @private
     */
    getColorPickerOptions(fill=true, shape=null) {
        let options =  {
            disabled: this.regions_info === null,
            color: fill ? 'rgba(255, 255, 255, 0.5)' : 'rgba(0, 153, 255, 0.7)',
            showInput: true,
            showAlpha: true,
            showInitial: true,
            preferredFormat: "rgb",
            containerClassName: 'color-spectrum-container',
            replacerClassName:
                fill ? 'shape-fill-color-replacer' :
                        'shape-stroke-color-replacer',
            appendTo: fill ?
                $(this.element).find('.shape-fill-color') :
                $(this.element).find('.shape-stroke-color')
        };
        if (shape)
            options.change =
                (color) => this.onColorChange(color.toRgbString(), fill, shape);
        else options.change =
            (color) => this.setDrawColors(color.toRgbString(), fill);

        return options;
    }

    /**
     * Toggles if line has an arrow
     *
     * @param {boolean} head if true we append arrow at head, otherwise tail
     * @memberof RegionsEdit
     */
    toggleArrow(head=true) {
        if (this.last_selected === null) return;

        if (typeof head !== 'boolean') head = true;

        let deltaProps = {type: 'polyline'};
        let property = head ? 'MarkerEnd' : 'MarkerStart';
        let hasArrowMarker =
            typeof this.last_selected[property] === 'string' &&
                this.last_selected[property] === 'Arrow';

        let value = hasArrowMarker ? "" : "Arrow";
        deltaProps[property] = value;

        this.modifyShapes(
            deltaProps, this.createUpdateHandler([property], [value]));
    }

    /**
     * Creates a more custom update handler than the standard one
     *
     * @private
     * @param {Array.<string>} properties the properties that changed
     * @param {Array.<?>} value the values of the properties that changed
     * @param {boolean} modifies_attachment if true dimension attachment changed
     * @return {function} the wrapped standard update handler
     * @memberof RegionsEdit
     */
    createUpdateHandler(properties, values, modifies_attachment = false) {
        let updates = { properties: properties, values: values };
        let history = {
            hist: this.regions_info.history,
            hist_id: this.regions_info.history.getHistoryId()
        };
        return Utils.createUpdateHandler(
                    updates, history,
                    this.adjustEditWidgets.bind(this), modifies_attachment);
    }

    /**
     * Copy Shapes
     *
     * @memberof RegionsEdit
     */
    copyShapes() {
        this.context.publish(
            REGIONS_COPY_SHAPES,
            {config_id : this.regions_info.image_info.config_id});
   }

    /**
     * Paste Shapes
     *
     * @memberof RegionsEdit
     */
    pasteShapes() {
        let hist_id = this.regions_info.history.getHistoryId();
        this.context.publish(
            REGIONS_GENERATE_SHAPES,
            {config_id : this.regions_info.image_info.config_id,
                shapes : this.regions_info.copied_shapes,
                number : 1, random : true, hist_id : hist_id
            });
    }
}<|MERGE_RESOLUTION|>--- conflicted
+++ resolved
@@ -596,25 +596,14 @@
                     this.regions_info.shape_defaults.StrokeColor : 10092517;
         let strokeWidth =
             this.last_selected ?
-<<<<<<< HEAD
                 (typeof this.last_selected.StrokeWidth === 'object' &&
                  this.last_selected.StrokeWidth !== null &&
                  typeof this.last_selected.StrokeWidth.Value === 'number' ?
                     this.last_selected.StrokeWidth.Value : 1) : 1;
         if ((type === 'line' || type === 'polyline') && strokeWidth === 0)
             strokeWidth = 1;
+        else if (type === 'label') strokeWidth = 0;
         strokeOptions.color = Converters.signedIntegerToRgba(strokeColor);
-=======
-                (typeof this.last_selected.strokeWidth === 'number' ?
-                    this.last_selected.strokeWidth : 1) :
-                        typeof this.regions_info.shape_defaults.strokeWidth === 'number' ?
-                            this.regions_info.shape_defaults.strokeWidth : 1;
-        if ((type === 'line' || type === 'polyline') && strokeWidth === 0)
-            strokeWidth = 1;
-        else if (type === 'label') strokeWidth = 0;
-        strokeOptions.color =
-            Converters.hexColorToRgba(strokeColor, strokeAlpha);
->>>>>>> ce520ff8
         strokeSpectrum.spectrum(strokeOptions);
         // STROKE width
         strokeWidthSpinner.off("input spinstop");
@@ -653,32 +642,17 @@
         let fillOptions = this.getColorPickerOptions(true, this.last_selected);
         let fillSpectrum =
             $(this.element).find(".shape-fill-color .spectrum-input");
-<<<<<<< HEAD
-        let fillColor =
-            this.last_selected ?
-                this.last_selected.FillColor :
-                typeof this.regions_info.shape_defaults.FillColor === 'number' ?
-                    this.regions_info.shape_defaults.FillColor : -129;
-        fillOptions.color = Converters.signedIntegerToRgba(fillColor);
-=======
-        let fillColor = '#FFFFFF';
-        let fillAlpha = 0.5;
+        let fillColor = -129;
         let fillDisabled =
                 type === 'line' || type === 'polyline' || type === 'label';
         if (!fillDisabled) {
             fillColor =
                 this.last_selected ?
-                    this.last_selected.fillColor :
-                        typeof this.regions_info.shape_defaults.fillColor === 'string' ?
-                            this.regions_info.shape_defaults.fillColor : '#FFFFFF';
-            fillAlpha =
-                this.last_selected ?
-                    this.last_selected.fillAlpha :
-                        typeof this.regions_info.shape_defaults.fillAlpha === 'number' ?
-                            this.regions_info.shape_defaults.fillAlpha : 0.5;
-        }
-        fillOptions.color = Converters.hexColorToRgba(fillColor, fillAlpha);
->>>>>>> ce520ff8
+                    this.last_selected.FillColor :
+                    typeof this.regions_info.shape_defaults.FillColor === 'number' ?
+                        this.regions_info.shape_defaults.FillColor : -129;
+        }
+        fillOptions.color = Converters.signedIntegerToRgba(fillColor);
         fillSpectrum.spectrum(fillOptions);
         // set fill (if not disabled)
         if (fillDisabled) {
