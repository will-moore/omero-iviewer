// js
import Context from '../app/context';
import {inject, customElement, bindable, BindingEngine} from 'aurelia-framework';
import Misc from '../utils/misc';
import {Utils} from '../utils/regions';
import {Converters} from '../utils/converters';
import {REGIONS_DRAWING_MODE} from '../utils/constants';
import {
    REGIONS_DRAW_SHAPE, REGIONS_SHAPE_GENERATED,
    REGIONS_GENERATE_SHAPES, REGIONS_CHANGE_MODES, EventSubscriber
} from '../events/events';

/**
 * Represents the regions drawing palette in the right hand panel
 */
@customElement('regions-drawing')
@inject(Context, BindingEngine)
export default class RegionsDrawing extends EventSubscriber {
    /**
     * a bound reference to regions_info
     * @memberof RegionsDrawing
     * @type {RegionsInfo}
     */
    @bindable regions_info = null;

    /**
     * a list of supported shapes for iteration
     * @memberof RegionsDrawing
     * @type {Array.<string>}
     */
    supported_shapes = [
        "rectangle",
        "ellipse",
        "point",
        "arrow",
        "line",
        "polygon",
        "label"
    ];

    /**
     * events we subscribe to
     * @memberof RegionsDrawing
     * @type {Array.<string,function>}
     */
    sub_list = [
        [REGIONS_SHAPE_GENERATED,
            (params={}) => this.onShapeDrawn(params)],
        [REGIONS_CHANGE_MODES,
            (params={}) => this.onModeChange(params)]];

    /**
     * the list of observers
     * @memberof RegionsDrawing
     * @type {Array.<Object>}
     */
    observers = [];

    /**
     * @constructor
     * @param {Context} context the application context (injected)
     * @param {BindingEngine} bindingEngine the BindingEngine (injected)
     */
    constructor(context, bindingEngine) {
        super(context.eventbus);
        this.context = context;
        this.bindingEngine = bindingEngine;
    }

    /**
     * Registers observers to react to drawing mode & shape_defaults changes
     *
     * @memberof RegionsDrawing
     */
    registerObservers() {
        let createObservers = () => {
            this.unregisterObservers();
            let action = () => {
                let idx =
                    this.supported_shapes.indexOf(
                        this.regions_info.shape_to_be_drawn);
                if (idx < 0) return;
                this.onDrawShape(idx);
            };
            this.observers.push(
                this.bindingEngine.propertyObserver(
                    this.regions_info, "drawing_mode")
                        .subscribe((newValue, oldValue) => action()));
            for (let p in this.regions_info.shape_defaults)
                this.observers.push(
                    this.bindingEngine.propertyObserver(
                        this.regions_info.shape_defaults, p)
                            .subscribe((newValue, oldValue) => action()));
        };

        if (this.regions_info === null) {
            this.observers.push(
                this.bindingEngine.propertyObserver(this, 'regions_info')
                    .subscribe((newValue, oldValue) => {
                        if (oldValue === null && newValue) createObservers();
                }));
        } else createObservers();
    }

    /**
     * Unregisters observers
     *
     * @memberof RegionsDrawing
     */
    unregisterObservers() {
        this.observers.map((o) => o.dispose());
        this.observers = [];
    }

    /**
     * Handles the viewer's event notification after having drawn a shape
     *
     * @memberof RegionsDrawing
     * @param {Object} params the event notification parameters
     */
    onShapeDrawn(params={}) {
        // if the event is for another config, forget it...
        if (params.config_id !== this.regions_info.image_info.config_id) return;

        // set default for param drawn
        if (typeof params.drawn !== 'boolean') params.drawn = false;
        let add = typeof params.add !== 'boolean' || params.add;

        // the roi we belong to
        let roi_id = params.drawn ? params.roi_id : null;

        let generatedShapes = [];
        if (Misc.isArray(params.shapes) && params.shapes.length > 0) {
            // when entering after drawing we'll have a roi_id in the params
            // which is not the case if we propagate
            if (roi_id === null) {
                let ids =
                    Converters.extractRoiAndShapeId(params.shapes[0].oldId);
                roi_id = ids.roi_id;
            }
            // check whether we need a new shapes map:
            // this is the case for newly drawn shapes but not propagated ones
            let shapes = this.regions_info.data.get(roi_id);
            if (typeof shapes !== 'undefined' && shapes.shapes instanceof Map)
                shapes = shapes.shapes;
            else {
                shapes = new Map();
                this.regions_info.data.set(roi_id, {
                    shapes: shapes, show: true, deleted: 0
                });
            }
            // add to regions data
            params.shapes.map(
                (shape) => {
                    let newShape =
                        Converters.amendShapeDefinition(shape);
                    if (newShape) {
                        // we also want these flags
                        newShape.is_new = true;
                        newShape.visible = true;
                        newShape.selected = false;
                        newShape.deleted = false;
                        newShape.modified = true;
<<<<<<< HEAD
                        // add to map
                        shapes.set(newShape['@id'], newShape);
=======
                        // add to map (if flag is true)
                        if (add) shapes.set(newShape.id, newShape);
>>>>>>> ce520ff8
                        generatedShapes.push(Object.assign({}, newShape));
                    }
                });
        }

        // add a history entry for the drawn shapes, if we have at least one
        // and no directive to not add a history record
        if (typeof params.add_history !== 'boolean') params.add_history = true;
        if (typeof params.hist_id !== 'number') params.hist_id = -1;
        let len = generatedShapes.length;
        if (len !== 0 && add && params.add_history) {
            this.regions_info.history.addHistory(
                params.hist_id, this.regions_info.history.action.SHAPES,
                { diffs: generatedShapes, old_vals: false, new_vals: true});
        }

        // we only continue if we have been drawn and intend to propagate
        if (params.drawn)
            this.onDrawShape(
                this.supported_shapes.indexOf(
                    this.regions_info.shape_to_be_drawn), true);
        if (!params.drawn || len === 0) return;

        // collect dimensions for propagation
        let newShape = Object.assign({}, generatedShapes[len-1]);
        let theDims =
            Utils.getDimensionsForPropagation(
                this.regions_info, newShape.TheZ, newShape.TheT);
        if (theDims.length === 0) return;

        // for grouping propagated shapes within the same roi
        // we need a common roi. if we have one from the params we use it
        // otherwise we get a new one
        roi_id =
            (typeof params.roi_id === 'number' && params.roi_id < 0) ?
                params.roi_id : this.regions_info.getNewRegionsId();

        // trigger generation
        this.context.publish(
            REGIONS_GENERATE_SHAPES,
            {
                config_id : this.regions_info.image_info.config_id,
                shapes : [newShape],
                number : theDims.length,
                random : false, theDims : theDims,
                hist_id : params.hist_id, roi_id: roi_id
            });
    }

    /**
     * Either sends a notification to start the viewer's drawing interaction OR
     * to abort an active drawing interaction
     *
     * @memberof RegionsDrawing
     * @param {number} index the index matching an entry in the supported_shapes array
     */
    onDrawShape(index) {
        // combined abort (index = -1) and bounds check
        let abort = false;
        if (index < 0 || index >= this.supported_shapes.length) {
            abort = true;
            this.regions_info.shape_to_be_drawn = null;
        } else {
            this.regions_info.shape_to_be_drawn = this.supported_shapes[index];
        }

        // define shape to be drawn including any pre-set defaults (e.g. colors)
        let def =  {type: this.regions_info.shape_to_be_drawn};
        for (let s in this.regions_info.shape_defaults)
            def[s] = this.regions_info.shape_defaults[s];

        // send drawing notification to ol3 viewer
        this.context.publish(
           REGIONS_DRAW_SHAPE, {
               config_id: this.regions_info.image_info.config_id,
               shape : def, abort: abort,
               hist_id: this.regions_info.history.getHistoryId(),
               roi_id: this.regions_info.getNewRegionsId()});
    }

    /**
     * If we had a mode change (translate/modify)
     * we have to abort the draw mode
     *
     * @memberof RegionsDrawing
     * @param {Object} params the event notification parameters
     */
     onModeChange(params={}) {
         // if the event is for another config, forget it...
         if (params.config_id !== this.regions_info.image_info.config_id) return;

         this.regions_info.shape_to_be_drawn = null;
         // send drawing abort notification to ol3 viewer
         this.context.publish(
            REGIONS_DRAW_SHAPE, {config_id: params.config_id, abort: true});
     }

    /**
     * Overridden aurelia lifecycle method:
     * called whenever the view is bound within aurelia
     * in other words an 'init' hook that happens before 'attached'
     *
     * @memberof RegionsDrawing
     */
    bind() {
        this.subscribe();
        this.registerObservers();
    }

    /**
     * Overridden aurelia lifecycle method:
     * called whenever the view is unbound within aurelia
     * in other words a 'destruction' hook that happens after 'detached'
     *
     * @memberof RegionsDrawing
     */
    unbind() {
        this.unsubscribe();
        this.unregisterObservers();
    }
}<|MERGE_RESOLUTION|>--- conflicted
+++ resolved
@@ -161,13 +161,8 @@
                         newShape.selected = false;
                         newShape.deleted = false;
                         newShape.modified = true;
-<<<<<<< HEAD
-                        // add to map
-                        shapes.set(newShape['@id'], newShape);
-=======
                         // add to map (if flag is true)
-                        if (add) shapes.set(newShape.id, newShape);
->>>>>>> ce520ff8
+                        if (add) shapes.set(newShape['@id'], newShape);
                         generatedShapes.push(Object.assign({}, newShape));
                     }
                 });
