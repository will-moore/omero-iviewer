<template>
    <hr />
    <div style="min-width: 200px;">
        <span class="collapsible-regions-header">Drawing & Propagation</span>
        <div click.delegate="toggleRegionsDrawingMode()"
            class="regions-drawing-mode-toggler collapse-up"
            style="margin-right: 5px;">
        </div>
    </div>
    <hr />
    <div class="regions-drawing-mode">
        <div class="row regions-attachment-options">
            <div>
                <div style="float: left;width: 100px;">Attachment:</div>
                <div class="dropup"
                     style="margin-bottom: 5px;width: 200px;"
                     title="Attachment for Z/T">
                    <button type="button"
                        style="width: 195px;"
                        class="btn btn-default btn-sm dropdown-toggle"
                        data-toggle="dropdown">
                            <span class="regions-attachment-choice">
                                Present ${regions_info.image_info.dimensions.max_t > 1 ? "T" : ""}
                                ${regions_info.image_info.dimensions.max_t > 1 &&
                                    regions_info.image_info.dimensions.max_z > 1 ? "/" : ""}
                                ${regions_info.image_info.dimensions.max_z > 1 ? "Z" : ""}
                            </span>
                    </button>
                    <ul class="dropdown-menu" style="min-width: 195px;">
                        <li class="${regions_info.drawing_mode === 1 ? 'active' : ''}"
                            click.delegate="onAttachmentOptionChange(1)">
                            <a class="regions-attachment-option-1" href="#">
                                Present ${regions_info.image_info.dimensions.max_t > 1 ? "T" : ""}
                                ${regions_info.image_info.dimensions.max_t > 1 &&
                                    regions_info.image_info.dimensions.max_z > 1 ? "/" : ""}
                                ${regions_info.image_info.dimensions.max_z > 1 ? "Z" : ""}</a>
                        </li>
                        <li role="separator" class="divider"></li>
                        <li show.bind="regions_info.image_info.dimensions.max_t > 1 &&
                                       regions_info.image_info.dimensions.max_z > 1"
                            class="${regions_info.drawing_mode === 2 ? 'active' : ''}"
                            click.delegate="onAttachmentOptionChange(2)">
                            <a class="regions-attachment-option-2" href="#">Attach to all Z and T</a>
                        </li>
                        <li show.bind="regions_info.image_info.dimensions.max_z > 1"
                            class="${regions_info.drawing_mode === 3 ? 'active' : ''}"
                            click.delegate="onAttachmentOptionChange(3)">
                            <a class="regions-attachment-option-3" href="#">Attach to all Z</a>
                        </li>
                        <li show.bind="regions_info.image_info.dimensions.max_t > 1"
                            class="${regions_info.drawing_mode === 4 ? 'active' : ''}"
                            click.delegate="onAttachmentOptionChange(4)">
                            <a class="regions-attachment-option-4" href="#">Attach to all T</a>
                        </li>
                        <li role="separator" class="divider"></li>
                        <li show.bind="regions_info.image_info.dimensions.max_t > 1 &&
                                        regions_info.image_info.dimensions.max_z > 1"
                            class="${regions_info.drawing_mode === 5 ? 'active' : ''}"
                            click.delegate="onAttachmentOptionChange(5)">
                            <a class="regions-attachment-option-5" href="#">Do not attach to either Z or T</a>
                        </li>
                        <li show.bind="regions_info.image_info.dimensions.max_z > 1"
                            class="${regions_info.drawing_mode === 6 ? 'active' : ''}"
                            click.delegate="onAttachmentOptionChange(6)">
                            <a class="regions-attachment-option-6" href="#">Do not attach to Z</a>
                        </li>
                        <li show.bind="regions_info.image_info.dimensions.max_t > 1"
                            class="${regions_info.drawing_mode === 7 ? 'active' : ''}"
                            click.delegate="onAttachmentOptionChange(7)">
                            <a class="regions-attachment-option-7" href="#">Do not attach to T</a>
                        </li>
                        <li role="separator" class="divider"></li>
                        <li class="${regions_info.drawing_mode === 8 ? 'active' : ''}"
                            click.delegate="onAttachmentOptionChange(8)">
                            <a class="regions-attachment-option-8" href="#">Custom
                                ${regions_info.image_info.dimensions.max_t > 1 ? "T" : ""}
                                ${regions_info.image_info.dimensions.max_t > 1 &&
                                    regions_info.image_info.dimensions.max_z > 1 ? "/" : ""}
                                ${regions_info.image_info.dimensions.max_z > 1 ? "Z" : ""}
                            </a>
                        </li>
                    </ul>
                </div>
            </div>
            <div style="margin-left: 100px"
                 show.bind="regions_info.drawing_mode === 8">
                <div show.bind="regions_info.image_info.dimensions.max_z > 1">
                    <span class="aligned-text-input">Z:</span>
                    <input type="input"
                        change.delegate="onDimensionInputChange('z', $event.target)"
                        style="filter:alpha(opacity=65);opacity:.65;
                               -webkit-box-shadow:none;box-shadow:none;"
                        focus.delegate="onDimensionInputFocus($event.target)"
                        value="Enter as 4-9 or 3,9,11...">
                </div>
                <div show.bind="regions_info.image_info.dimensions.max_t > 1">
                    <span class="aligned-text-input">T:</span>
                    <input type="input"
                        change.delegate="onDimensionInputChange('t', $event.target)"
                        focus.delegate="onDimensionInputFocus($event.target)"
                        style="filter:alpha(opacity=65);opacity:.65;
                               -webkit-box-shadow:none;box-shadow:none;"
                        value="Enter as 4-9 or 3,9,11...">
                </div>
            </div>
        </div>
<<<<<<< HEAD
        <div class="drawing-mode-apply">
            <button
                class="${regions_info.selected_shapes.length === 0 ||
                         regions_info.drawing_mode === 1 ||
                         (regions_info.drawing_mode > 4 &&
                          regions_info.drawing_mode < 8) ?
                                'disabled-color' : ''}"
                click.delegate="propagateSelectedShapes()"
                disabled.bind="regions_info.selected_shapes.length === 0 ||
                         regions_info.drawing_mode === 1 ||
                         (regions_info.drawing_mode > 4 &&
                          regions_info.drawing_mode < 8)">
                Propagate Selected Shapes
            </button>
        </div>
=======
>>>>>>> aec5e2a9
    </div>
</template><|MERGE_RESOLUTION|>--- conflicted
+++ resolved
@@ -104,8 +104,7 @@
                 </div>
             </div>
         </div>
-<<<<<<< HEAD
-        <div class="drawing-mode-apply">
+        <!--div class="drawing-mode-apply">
             <button
                 class="${regions_info.selected_shapes.length === 0 ||
                          regions_info.drawing_mode === 1 ||
@@ -119,8 +118,6 @@
                           regions_info.drawing_mode < 8)">
                 Propagate Selected Shapes
             </button>
-        </div>
-=======
->>>>>>> aec5e2a9
+        </div-->
     </div>
 </template>