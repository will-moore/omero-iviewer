goog.provide('ome.ol3.source.Image');

goog.require('ol');
goog.require('ol.source.TileImage');
goog.require('ol.Tile');
goog.require('ol.tilegrid.TileGrid');
goog.require('ol.extent');
goog.require('ol.events');
goog.require('ol.events.EventType');

/**
 * @classdesc
 * Image represents the internal omero image layer source as needed by open layers.
 * It extends a tiled image source and encapsulates a number of settings and customizations.
 *
 * The mandatory properties are:
 * <ul>
 * <li>server (the omero server address/ip)</li>
 * <li>uri (the omero server uri for image requests)</li>
 * <li>image (the image id)</li>
 * <li>width (the image width)</li>
 * <li>height (the image height)</li>
 * </ul>
 *
 * The following properties are optional:
 * <ul>
 * <li>plane (the plane aka z index), default: 0</li>
 * <li>time (the time aka t index), default: 0</li>
 * <li>channels (the channels aka c indices) as an array, default: []</li>
 * <li>resolutions (the resolutions for tiled images), default: [1]</li>
 * <li>tile_size (the tile size {width: 256, height: 256}), default: ol.DEFAULT_TILE_SIZE (256)</li>
 * </ul>
 *
 * Note: Properties plane, time and channels have setters as well
 *       since they can change at runtime
 *
 * @constructor
 * @extends {ol.source.TileImage}
 *
 * @param {Object.<string, *>=} options all properties needed to create a tiled source
 *
 */
ome.ol3.source.Image = function(options) {
    var opts = options || {};

    /**
     * the image id used for viewing
     * @type {number}
     * @private
     */
    this.id_ = opts.image || -1;
    if (typeof this.id_ !== 'number' || this.id_ <= 0)
        console.error("Image id must be a strictly positive integer");

    /**
     * an internal cache version which helps us invalidate
     * without clearing so that newer images are rendered 'on top' of olders
     * @type {number}
     * @private
     */
    this.cache_version_ = 0;

    /**
     * the image width
     * @type {number}
     * @private
     */
    this.width_ = opts.width || -1;
    if (typeof this.width_ !== 'number' || this.width_ <= 0)
        console.error("Image width must be a strictly positive integer");

    /**
     * the image height
     * @type {number}
     * @private
     */
    this.height_ = opts.height || -1;
    if (typeof this.height_ !== 'number' || this.height_ <= 0)
        console.error("Image height must be a strictly positive integer");

    /**
     * the plane (z) index
     * @type {number}
     * @private
     */
    this.plane_ = opts.plane || 0;
    if (typeof this.plane_ !== 'number' || this.plane_ < 0)
        console.error("Image plane must be a non negative integer");

    /**
     * the time (t) index
     * @type {number}
     * @private
     */
    this.time_ = opts.time || 0;
    if (typeof this.time_ !== 'number' || this.time_ < 0)
        console.error("Image time must be a non negative integer");

    /**
     * the channels info
     * @type {Array.<Object>}
     * @private
     */
    this.channels_info_ =
        ome.ol3.utils.Misc.isArray(
            opts.channels) ? [].concat(opts.channels) : [];

    /**
     * should split view be used
     * @type {boolean}
     * @private
     */
    this.split_ = typeof opts.split === 'boolean' ? opts.split : false;

    /**
     * the omero image projection
     * @type {string}
     * @private
     */
    this.image_projection_ = "normal";
    this.setImageProjection(opts.img_proj);

    /**
     * the omero image model (color: 'c' or greyscale: 'g')
     * @type {string}
     * @private
     */
    this.image_model_ = "g";
    this.setImageModel(opts.img_model);

    /**
     * the resolutions array
     * @type {Array.<number>}
     * @private
     */
    this.resolutions_ =
        ome.ol3.utils.Misc.isArray(opts.resolutions) ? opts.resolutions : [1];

    /**
     * are we treated as a tiled source
     * @type {boolean}
     * @private
     */
    this.tiled_ = opts.tiled;

    /**
     * should we use tiled retrieval methods?
     * for now use them only for truly tiled/pyramidal sources
     * and images that exceed a size of 1000x1000 pixels
     * split view is excempted as well
     * @type {boolean}
     * @private
     */
    this.use_tiled_retrieval_ =
        !this.split_ &&
            (this.tiled_ || (this.width_* this.height_) > (1000 * 1000));
    if (!this.use_tiled_retrieval_) // 1 tile with image dimensions
        opts.tile_size = { width: this.width_, height: this.height_};

    /**
     * the omero server information
     * @type {Object}
     * @private
     */
    this.server_ = opts.server;
    if (this.server_ === null)
        console.error("The given server information is invalid!");

    /**
     * the uri for image requests
     * @type {string}
     * @private
     */
    this.uri_ = ome.ol3.utils.Net.checkAndSanitizeUri(
        opts.uri + '/' + (this.split_ ? 'render_split_channel' :
        this.use_tiled_retrieval_ ? 'render_image_region' : 'render_image'));

    /**
     * the a function that can be called as a post tile load hook
     * @type {function|null}
     * @protected
     */
    this.postTileLoadFunction_ = null;

    /**
     * the present render status
     * @type {number}
     * @private
     */
    this.render_status_ = ome.ol3.RENDER_STATUS.NOT_WATCHED;

    /**
     * the present render watch handle
     * @type {number}
     * @private
     */
    this.render_watch_ = null;

    // get rest of parameters and instantiate a tile grid
    var tileSize =
        opts.tile_size ||
            { width: ol.DEFAULT_TILE_SIZE, height: ol.DEFAULT_TILE_SIZE };
    var extent = [0, -this.height_, this.width_, 0];
    var tileGrid = new ol.tilegrid.TileGrid({
        tileSize: [tileSize.width, tileSize.height],
        extent: extent,
        origin: ol.extent.getTopLeft(extent),
        resolutions: this.resolutions_
    });

    // a custom tile url function concatinating all image specificiations
    // needed to retrieve the image from the server
    var tileUrlFunction =
        function tileUrlFunction(tileCoord, pixelRatio, projection) {
            if (!tileCoord) return undefined;

            var zoom = this.tileGrid.resolutions_.length - tileCoord[0] - 1;

            var url =
            this.server_['full'] + "/" + this.uri_['full'] + '/' +
            this.id_ + '/' + this.plane_ + '/' + this.time_ + '/?';

            //non split view and tiled retrieval
            if (!this.split_ && (this.tiled_ || this.use_tiled_retrieval_)) {
                if (this.tiled_) // for tiles we use &tile
                    url += 'tile=' + zoom + ',' + tileCoord[1] + ',' +
                            (-tileCoord[2]-1);
                else if (this.use_tiled_retrieval_) // use &region to support 'tiled' behavior
                    url += 'region=' +
                            (tileCoord[1] * this.tileGrid.tileSize_[0]) + ',' +
                            ((-tileCoord[2]-1) * this.tileGrid.tileSize_[1]);
                url += ',' + this.tileGrid.tileSize_[0] + ',' +
                        this.tileGrid.tileSize_[1] + '&';
            }

            // add channel param
            url += 'c=';
            var channelsLength = this.channels_info_.length;
            for (var c=0; c<channelsLength;c++) {
                var channelInfo = this.channels_info_[c];
                if (c != 0) url += ',';

                // amend url with channel info
                url += (!channelInfo['active'] ? "-" : "") + (c + 1);
                url += "|" + channelInfo['start'] + ":" + channelInfo['end'];
                if (typeof channelInfo['reverse'] === 'boolean')  // reverse int.
                    url += (channelInfo['reverse'] ? "" : "-") + "r";
                    url += "$" + channelInfo['color']; // color info
            }
            url += '&m=' + this.image_model_;
            url += '&p=' + (this.split_ ? 'split' : this.image_projection_);
            url += '&q=0.9';

            return url;
    };

    // call super constructor and set proprerties needed
    goog.base(this, {
        crossOrigin: opts.crossOrigin,
        tileClass:  ome.ol3.tiles.ImageTile,
        tileGrid: tileGrid,
        tileUrlFunction: tileUrlFunction,
    });
};
goog.inherits(ome.ol3.source.Image, ol.source.TileImage);

/**
 * overridden method from open layers
 *
 * @param {number} z Tile coordinate z (zoom).
 * @param {number} x Tile coordinate x.
 * @param {number} y Tile coordinate y.
 * @param {number} pixelRatio Pixel ratio.
 * @param {ol.proj.Projection} projection Projection.
 * @param {string} key The key set on the tile.
 *
 * @return {ol.Tile} Tile.
 * @private
 */
<<<<<<< HEAD
ome.ol3.source.Image.prototype.createTile_ = function(z, x, y, pixelRatio, projection, key) {
  var tileCoord = [z, x, y];
  var urlTileCoord = this.getTileCoordForTileUrlFunction(tileCoord, projection);

	var tileUrl = urlTileCoord ?
      this.tileUrlFunction(urlTileCoord, pixelRatio, projection) : undefined;

	var tile = new this.tileClass(
      tileCoord,
      tileUrl !== undefined ? ol.TileState.IDLE : ol.TileState.EMPTY,
      tileUrl !== undefined ? tileUrl : '',
      this.crossOrigin,
      this.tileLoadFunction);

	tile.key = key;
	tile.source = this;

	ol.events.listen(tile, ol.events.EventType.CHANGE,
			this.handleTileChange, this);

	return tile;
=======
ome.ol3.source.Image.prototype.createTile_ =
    function(z, x, y, pixelRatio, projection, key) {
        var tileCoord = [z, x, y];
        var urlTileCoord =
            this.getTileCoordForTileUrlFunction(tileCoord, projection);

        var tileUrl =
            urlTileCoord ?
                this.tileUrlFunction(urlTileCoord, pixelRatio, projection) :
                undefined;

        var tile =
            new this.tileClass(
                tileCoord,
                tileUrl !== undefined ?
                    ol.Tile.State.IDLE : ol.Tile.State.EMPTY,
                tileUrl !== undefined ? tileUrl : '',
                this.crossOrigin, this.tileLoadFunction);

        tile.key = key;
        tile.source = this;

        ol.events.listen(
            tile, ol.events.EventType.CHANGE, this.handleTileChange, this);

        return tile;
>>>>>>> f5885d6d
};

/**
 * Overridden getKey
 *
 * @return {number} the present cache version
*/
ome.ol3.source.Image.prototype.getKey = function() {
    return this.cache_version_;
}

/**
 * Width (x index) getter
 *
 * @return {number} the width (x index)
 */
ome.ol3.source.Image.prototype.getWidth = function() {
    return this.width_;
}

/**
 * Height (y index) getter
 *
 * @return {number} the height (y index)
*/
ome.ol3.source.Image.prototype.getHeight = function() {
    return this.height_;
}

/**
 * Plane (z index) getter
 *
 * @return {number} the plane (z index)
*/
ome.ol3.source.Image.prototype.getPlane = function() {
    return this.plane_;
}

/**
 * Plane (z index) setter
 *
 * @private
 * @param {number} value the plane (z index)
 */
ome.ol3.source.Image.prototype.setPlane = function(value) {
    if (typeof value !== 'number' || value < 0)
        console.error("Image plane must be a non negative integer");
    this.plane_ = value;
}

/**
 * Time (t index) getter
 * @return {number} the time (t index)
 */
ome.ol3.source.Image.prototype.getTime = function() {
    return this.time_;
}

/**
 * Time (t index) setter
 *
 * @private
 * @param {number} value the time (t index)
 */
ome.ol3.source.Image.prototype.setTime = function(value) {
    if (typeof value !== 'number' || value < 0)
        console.error("Image time must be a non negative integer");
    this.time_ = value;
}

/**
 * Channels (c index) getter
 *
 * @return {Array.<number>} an array of channels (c indices)
 */
ome.ol3.source.Image.prototype.getChannels = function() {
    var activeChannels = [];
    for (var i=0;i<this.channels_info_.length;i++)
        if (this.channels_info_[i].active) activeChannels.push(i);

    return activeChannels;
}

/**
 * Channels (c indices) setter
 *
 * @private
 * @param {Array.<number>} value the channels array (c indices)
 */
ome.ol3.source.Image.prototype.setChannels = function(value) {
    if (!ome.ol3.utils.Misc.isArray(value)) return;

    var max = this.channels_info_.length;
    for (var c in value) {
        if (typeof value[c] !== 'number' || value[c] < 0 || value[c] >= max)
            continue;
        this.channels_info_[c].active = true;
    }
}

/**
 * Sets the image projection
 * Acceptable values are "normal", "intmax"
 *
 * @param {string} value a string indicating the image projection
 */
ome.ol3.source.Image.prototype.setImageProjection = function(value) {
    if (typeof value !== 'string' || value.length === 0 ||
        (value.toLowerCase() !== 'normal' &&
         value.toLowerCase() !== 'split' &&
         value.toLowerCase() !== 'intmax')) return;

    this.image_projection_ = value.toLowerCase();
    this.forceRender();
}

/**
 * Sets the image model (color or gray)
 * Acceptable values are "g", "c", "greyscale" or "color"
 *
 * @param {string} value a string indicating the image model
 */
ome.ol3.source.Image.prototype.setImageModel = function(value) {
    if (typeof value !== 'string' || value.length === 0 ||
        (value.toLowerCase() !== 'greyscale' &&
         value.toLowerCase() !== 'color' &&
         value.toLowerCase() !== 'g' &&
         value.toLowerCase() !== 'c')) return;

    this.image_model_ = value[0];
    this.forceRender();
}

/**
 * Modifies the channel value ranges (start, end, color, active)
 * given an index for the  channel in question
 *
 * @param {Array.<Object>} ranges an array of objects with above mentioned props
 * @param {boolean} rerender flag to affect rerender (defaults to true)
 */
ome.ol3.source.Image.prototype.changeChannelRange = function(ranges, rerender) {
    if (!ome.ol3.utils.Misc.isArray(ranges)) return;

    for (var r in ranges) {
        var range = ranges[r];

        // first sanity checks
        if (typeof range !== 'object' ||
            typeof range['index'] !== 'number' ||
            range['index'] < 0 ||
            range['index'] >= this.channels_info_.length ||
            typeof range['start'] !== 'number' ||
            typeof range['end'] !== 'number') continue;

        var channel_index = range['index'];
        this.channels_info_[channel_index]['start'] = range['start'];
        this.channels_info_[channel_index]['end'] = range['end'];

        // second sanity check for optional color and reverse setting
        // cannot do much more to accomodate lookup table strings
        if (typeof range['color'] === 'string' && range['color'].length !== 0)
            this.channels_info_[channel_index]['color'] = range['color'];
        if (typeof range['reverse'] === 'boolean')
            this.channels_info_[channel_index]['reverse'] = range['reverse'];

        // third sanity check for optional act setting
        if (typeof range['active'] === 'boolean')
        this.channels_info_[channel_index]['active'] = range['active'];
    }

    rerender = typeof rerender !== 'boolean' ? true : rerender;
    if (rerender) this.forceRender();
}

/**
 * Captures the image settings
 *
 * @return {object} an object populated with the channel_info, model and projection
*/
ome.ol3.source.Image.prototype.captureImageSettings = function() {
    var ret = {
        'projection' : this.image_projection_,
        'model' : this.image_model_,
        'channels' : [],
        'time' : this.time_,
        'plane' : this.plane_
    };

    // loop over channels and add them
    for (var c in this.channels_info_) {
        var chan = this.channels_info_[c];
        var chanSnap = {
            "active" : chan['active'],
            "color" : chan['color'],
            "min" : chan['min'],
            "max" : chan['max'],
            "start" : chan['start'],
            "end" : chan['end']
        };
        if (typeof chan['reverse'] === 'boolean')
            chanSnap['reverseIntensity'] = chan['reverse'];
        ret['channels'].push(chanSnap);
    }

    return ret;
}

/**
 * Returns the post tile function with signature: function(ol.Tile, string)
 *
 * @return {ol.TileLoadFunctionType|null} the post tile hook
 */
ome.ol3.source.Image.prototype.getPostTileLoadFunction = function() {
    return this.postTileLoadFunction_;
}

/**
 * Sets a post tile load hook which can be used to work on the image data
 * such as the following:
 *
 * <pre>
 * function(image) {
 *         var context = this.getRenderedTileAsContext(image);
 *         if (context == null) return null;
 *
 *        var imageData =
 *            context.getImageData(0,0, context.canvas.width, context.canvas.height);
 *         var data = imageData.data;
 *         for (var i = 0, ii = data.length; i < ii; i++) {
 *             var avg = (data[i*4] + data[i*4+1] + data[i*4+2]) /3;
 *            data[i*4] = avg;
 *            data[i*4+1] = avg + 30;
 *            data[i*4+2] = avg;
 *        }
 *         context.putImageData(imageData, 0, 0);
 *        return context.canvas
 *}
 *</pre>
 *
 * @param {ol.TileLoadFunctionType} func the post tile load function
 *    with signature: function(tile) {}
 */
ome.ol3.source.Image.prototype.setPostTileLoadFunction = function(func) {
    if (typeof(func) !== 'function') return;
    this.postTileLoadFunction_ =  func;
    this.forceRender();
}

/**
 * Removes the post tiling function, forcing a rerender of the layers
 */
ome.ol3.source.Image.prototype.clearPostTileLoadFunction = function() {
    this.postTileLoadFunction_ =  null;
    this.forceRender();
}

/**
 * Forces a rerendering of the layers
 *
 * @param {boolean} clearCache empties the tile cache if true
 * @private
 */
ome.ol3.source.Image.prototype.forceRender = function(clearCache) {
    try {
        // if we didn't get a flag we clear the cache for tiled sources only
        if (typeof clearCache !== 'boolean')
            clearCache = this.use_tiled_retrieval_;

        if (clearCache) this.tileCache.clear();
        else this.cache_version_++;
        this.changed();
    } catch(canHappen) {}
}

/**
 * Watches the render status by setting up a post render event once
 * and registering the appropriate tile load listeners
 *
 * @param {ol.Map} viewer a map reference for postrender
 * @param {boolean} stopOnTileLoadError we don't continue watching the load
 *                      progress if we experience tile load errors,
 *                      defaults to false
 * @return {boolean} true if the watch has been started, false otherwise
 */
ome.ol3.source.Image.prototype.watchRenderStatus =
    function(viewer,stopOnTileLoadError) {
        if (this.render_watch_ !== null) return false;

        if (typeof stopOnTileLoadError !== 'boolean')
            stopOnTileLoadError = false;

        var tilesToBeLoaded = 0;
        var tilesLoaded = 0;

        this.render_watch_ =
            viewer.once("postrender",
            function(event) {
                // register tile listeners to keep track of tile load status
                var incToBeLoaded = function(event) {++tilesToBeLoaded;};
                var checkLoaded = function(event) {
                    ++tilesLoaded;
                    // we are all rendered
                    if (tilesLoaded >= tilesToBeLoaded) {
                        this.un("tileloadstart", incToBeLoaded);
                        this.un("tileloadend", checkLoaded, this);
                        this.un("tileloaderror", checkLoaded, this);
                        this.render_status_ = ome.ol3.RENDER_STATUS.RENDERED;
                        this.render_watch_ = null;
                    }
                };
                var checkError =
                    stopOnTileLoadError ?
                        function(event) {
                            ++tilesLoaded;
                            this.un("tileloadstart", incToBeLoaded);
                            this.un("tileloadend", checkLoaded, this);
                            this.un("tileloaderror", checkError, this);
                            this.render_status_ = ome.ol3.RENDER_STATUS.ERROR;
                            this.render_watch_ = null;
                        } : checkLoaded;

                this.on("tileloadstart", incToBeLoaded);
                this.on("tileloadend", checkLoaded, this);
                this.on("tileloaderror", checkError, this);

                // check if we have tiles loading, otherwise they are in the cache
                // already. to that end we give a delay of 50 millis
                this.render_status_ = ome.ol3.RENDER_STATUS.IN_PROGRESS;
                setTimeout(
                    function() {
                        if (tilesToBeLoaded === 0) {
                            this.un("tileloadstart", incToBeLoaded);
                            this.un("tileloadend", checkLoaded, this);
                            this.un("tileloaderror", checkError, this);
                            this.render_status_ = ome.ol3.RENDER_STATUS.NOT_WATCHED;
                            this.render_watch_ = null;
                        };
                    }.bind(this), 50);
            }, this);
        return true;
}

/**
 * Returns the render status, resetting to not watched
 *
 * @params {boolean} reset if true we reset to NOT_WATCHED
 * @return {ome.ol3.RENDER_STATUS} the render status
 */
ome.ol3.source.Image.prototype.getRenderStatus = function(reset) {
    if (typeof reset !== 'boolean') reset = false;

    var ret = this.render_status_;
    if (reset) this.render_status_ = ome.ol3.RENDER_STATUS.NOT_WATCHED;

    return ret;
}


/**
 * Clean up
 */
ome.ol3.source.Image.prototype.disposeInternal = function() {
    if (this.tileCache instanceof ol.structs.LRUCache) this.tileCache.clear();
    this.channels_info_ = [];
};


goog.exportProperty(
    ome.ol3.source.Image.prototype,
    'getWidth',
    ome.ol3.source.Image.prototype.getWidth);

goog.exportProperty(
    ome.ol3.source.Image.prototype,
    'getHeight',
    ome.ol3.source.Image.prototype.getHeight);

goog.exportProperty(
    ome.ol3.source.Image.prototype,
    'getPlane',
    ome.ol3.source.Image.prototype.getPlane);

goog.exportProperty(
    ome.ol3.source.Image.prototype,
    'setPlane',
    ome.ol3.source.Image.prototype.setPlane);

goog.exportProperty(
    ome.ol3.source.Image.prototype,
    'getTime',
    ome.ol3.source.Image.prototype.getTime);

goog.exportProperty(
    ome.ol3.source.Image.prototype,
    'setTime',
    ome.ol3.source.Image.prototype.setTime);

goog.exportProperty(
    ome.ol3.source.Image.prototype,
    'getChannels',
    ome.ol3.source.Image.prototype.getChannels);

goog.exportProperty(
    ome.ol3.source.Image.prototype,
    'setChannels',
    ome.ol3.source.Image.prototype.setChannels);<|MERGE_RESOLUTION|>--- conflicted
+++ resolved
@@ -277,29 +277,6 @@
  * @return {ol.Tile} Tile.
  * @private
  */
-<<<<<<< HEAD
-ome.ol3.source.Image.prototype.createTile_ = function(z, x, y, pixelRatio, projection, key) {
-  var tileCoord = [z, x, y];
-  var urlTileCoord = this.getTileCoordForTileUrlFunction(tileCoord, projection);
-
-	var tileUrl = urlTileCoord ?
-      this.tileUrlFunction(urlTileCoord, pixelRatio, projection) : undefined;
-
-	var tile = new this.tileClass(
-      tileCoord,
-      tileUrl !== undefined ? ol.TileState.IDLE : ol.TileState.EMPTY,
-      tileUrl !== undefined ? tileUrl : '',
-      this.crossOrigin,
-      this.tileLoadFunction);
-
-	tile.key = key;
-	tile.source = this;
-
-	ol.events.listen(tile, ol.events.EventType.CHANGE,
-			this.handleTileChange, this);
-
-	return tile;
-=======
 ome.ol3.source.Image.prototype.createTile_ =
     function(z, x, y, pixelRatio, projection, key) {
         var tileCoord = [z, x, y];
@@ -315,7 +292,7 @@
             new this.tileClass(
                 tileCoord,
                 tileUrl !== undefined ?
-                    ol.Tile.State.IDLE : ol.Tile.State.EMPTY,
+                    ol.TileState.IDLE : ol.TileState.EMPTY,
                 tileUrl !== undefined ? tileUrl : '',
                 this.crossOrigin, this.tileLoadFunction);
 
@@ -326,7 +303,6 @@
             tile, ol.events.EventType.CHANGE, this.handleTileChange, this);
 
         return tile;
->>>>>>> f5885d6d
 };
 
 /**
