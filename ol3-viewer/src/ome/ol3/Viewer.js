--- conflicted
+++ resolved
@@ -2195,8 +2195,6 @@
     }
 }
 
-<<<<<<< HEAD
-=======
 /**
  * Sets the sync group
  * @param {string|null} group the sync group or null
@@ -2288,7 +2286,6 @@
     return ret;
 };
 
->>>>>>> 28dc4d77
 
 /*
  * This section determines which methods are exposed and usable after compilation
