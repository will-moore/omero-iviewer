//
// Copyright (C) 2017 University of Dundee & Open Microscopy Environment.
// All rights reserved.
//
// This program is free software: you can redistribute it and/or modify
// it under the terms of the GNU Affero General Public License as
// published by the Free Software Foundation, either version 3 of the
// License, or (at your option) any later version.
//
// This program is distributed in the hope that it will be useful,
// but WITHOUT ANY WARRANTY; without even the implied warranty of
// MERCHANTABILITY or FITNESS FOR A PARTICULAR PURPOSE.  See the
// GNU Affero General Public License for more details.
//
// You should have received a copy of the GNU Affero General Public License
// along with this program.  If not, see <http://www.gnu.org/licenses/>.
//

goog.provide('ome.ol3.Viewer');

goog.require('ol.Object');
goog.require('ol.events');
goog.require('ol.Collection');
goog.require('ol.proj.Projection');
goog.require('ol.layer.Tile');
goog.require('ol.View');
goog.require('ol.Map');

/**
 * @classdesc
 * ome.ol3.Viewer is the central object to view images served by the Omero Server.
 * In its simplest form it takes an id to display the associated image:
 *
 * <pre>
 * var omeImgViewer = new ome.ol3.Viewer(1);
 * </pre>
 *
 * The constructor takes an object as its second parameter to set further options.
 * You can override the server location (server) which by default is relative (same origin)
 * as well as the html element which contains the viewer (default: 'ome_ol3_viewer')
 * Furthermore you can hand in an EventBus instance to publish/subscribe to
 * events for other ui components
 *
 * e.g.
 * <pre>
 * var omeImgViewer = new ome.ol3.Viewer(1
 *    { eventbus: eventbus_instance,
 *      server: 'https://myomeroserver',
 *      initParams : {'m' : 'c'},
 *      container: 'somedivsid'});
 *</pre>
 *
 * Moreover, by default the viewer does not add any controls to the viewer.
 * As far as interactions go, the only ones enabled, by default, are pan & zoom.
 *
 * The controls and interactions can be set programmatically by calling the respective methods,
 * such as:
 *<pre>
 * omeImgViewer.addControl("fullscreen");
 * omeImgViewer.addInteraction("draw");
 *</pre>
 *
 * To view a different image, call the method 'changeToImage' on the existing viewer object:
 *<pre>
 * // the second parameter keeps the added controls
 * ome.ol3.Viewer.changeToImage(2, true);
 *</pre>
 *
 *
 * @constructor
 * @extends {ol.Object}
 *
 * @param {number} id an image id
 * @param {Object.<string, *>=} options additional properties (optional)
 */
ome.ol3.Viewer = function(id, options) {
    goog.base(this);

    var opts = options || {};

    /**
     * the image id
     *
     * @type {number}
     * @private
     */
    this.id_ = id || -1;
    try {
        this.id_ = parseInt(this.id_);
    } catch(not_a_number) {
        id = -1;
    }

    /**
     * are we in the split view
     *
     * @type {boolean}
     * @private
     */
    this.split_ = false;

    /**
     * an omero server address given as a fully qualified address
     * https://some_host:[some_port]
     *
     * if not supplied we use relative to what our location is which is the best
     * solution for same origin anyhow.
     *
     * after input sanitization we end up with a server info object
     *
     * @type {Object}
     * @private
     */
    this.server_ = ome.ol3.utils.Net.checkAndSanitizeServerAddress(opts['server'] || "");

    /**
     * some initial values/parameters for channel, model and projection (optional)
     *
     * @type {Object}
     * @private
     */
    this.initParams_ = opts['initParams'] || {};

    /**
     * a list of (possibly prefixed) uris for lookup
     * @type {Object}
     * @private
     */
    this.prefixed_uris_ = {};
    this.readPrefixedUris(this.initParams_);

    /**
     * because of async wait until map has been instatiated, an addRegions call
     * might not be able to execute successfully. this flag tells us so that
     * we can make one once the map initialization has finished
     * @type {boolean}
     * @private
     */
     this.tried_regions_ = false;

     /**
      * any handed in regions data when we tried the regions (see tried_regions_)
      * @type {Array.<Object>}
      * @private
      */
      this.tried_regions_data_ = false;

    /**
     * a flag that's only relevant if the server is not same orgin.
     * then we have to go different ways to redirect the user to the server login.
     * this flag reminds us if we've done so or still need to do so, i.e. if we
     * have a supposed session or not.
     *
     * @type {boolean}
     * @private
     */
     this.haveMadeCrossOriginLogin_ =
         ome.ol3.utils.Net.isSameOrigin(this.server_) ? true : false;
    if (!this.haveMadeCrossOriginLogin_ &&
        window['location']['href'].indexOf("haveMadeCrossOriginLogin_") !== -1)
        this.haveMadeCrossOriginLogin_ = true;

    /**
     * the id of the element serving as the container for the viewer
     * @type {string}
     * @private
     */
    this.container_ = "ome_viewer";
    if (typeof(opts['container']) === 'string')
        this.container_ = opts['container'];

    /**
     * the associated image information as retrieved from the omero server
     * @type {Object}
     * @private
     */
    this.image_info_ = typeof opts['data'] === 'object' ? opts['data'] : null;

    /**
     * the associated OmeroRegions object
     * @type {ome.ol3.source.Regions}
     * @private
     */
    this.regions_ = null;

    /**
     * the 'viewer state', i.e. the controls and interactions that were added
     * the items in the map have the following layout
     * <pre>
     *  "key" : { type : "interaction/control", ref : reference_to_instance}
     * </pre>
     *
     * IMPORTANT:
     * <ul>
     * <li>The key has to be the same as in {@link ome.ol3.AVAILABLE_VIEWER_INTERACTIONS} or
     * {@link ome.ol3.AVAILABLE_VIEWER_CONTROLS}</li>
     * <li>The type has to be: 'interaction' or 'control'</li>
     * <li>The reference has to exist so that the component can be individually unregistered</li>
     * </ul>
     *
     * @type {Object}
     * @private
     */
    this.viewerState_ = {};

    /**
     * the viewer (ol.Map) instance
     *
     * @type {ol.Map}
     * @private
     */
    this.viewer_ = null;

    /**
     * an EventBus instance
     *
     * @type {EventBus}
     * @private
     */
    this.eventbus_ =
        typeof opts['eventbus'] === 'object' &&
        typeof  opts['eventbus']['publish'] === 'function' ?
        opts['eventbus'] : null;

    /**
     * a flag to indicate the no events should be sent
     *
     * @type {boolean}
     * @private
     */
    this.prevent_event_notification_ = false;

    /**
     * The initialization function performs the following steps:
     * 1. Request image data as json (if not handed in)
     * 2. Store the image data internally (if not handed in)
     * 3. Bootstrap ol3 map (and associated objects such as view, controls, etc)
     *
     * Note: Step 3 happens asynchroniously (if data had to be fetched via ajax)
     *
     * @function
     * @param {Object} scope the java script context
     * @param {?function} postSuccessHook an optional post success handler
     * @param {?function} initHook an optional initialization handler
     * @private
     */
    this.initialize_ = function(scope, postSuccessHook, initHook) {
        // can happen if we instantitate the viewer without id
        if (scope.id_ < 0) return;

        // use handed in image info instead of requesting it
        if (scope.image_info_ !== null) {
            scope.bootstrapOpenLayers(postSuccessHook, initHook);
            return;
        }

        // the success handler instantiates the open layers map and controls
        var success = function(data) {
            if (typeof(data) === 'string') {
                try {
                    data = JSON.parse(data);
                } catch(parseError) {
                    console.error("Failed to parse json response!");
                }
            }
            if (typeof(data) !== 'object') {
                console.error("Image Request did not receive proper response!");
                return;
             }
             // store response internally to be able to work with it later
             scope.image_info_ = data;

             // delegate
             scope.bootstrapOpenLayers(postSuccessHook, initHook);
        };

        // define request settings
        var reqParams = {
            "server" : scope.getServer(),
            "uri" : scope.getPrefixedURI(ome.ol3.WEBGATEWAY) +
                '/imgData/' + scope.id_,
            "jsonp" : true, // this will only count if we are cross-domain
            "success" : success,
            "error" : function(error) {
                console.error("Error retrieving image info for id: " +
                    scope.id_ +
                    ((error && error.length > 0) ? (" => " + error) : ""));
            }
        };

        // send request
        ome.ol3.utils.Net.sendRequest(reqParams);
    };

    // execute initialization function
    // for cross domain we check whether we need to have a login made, otherwise
    // we redirect to there ...
    if (ome.ol3.utils.Net.isSameOrigin(this.server_) || this.haveMadeCrossOriginLogin_) {
        this.initialize_(this);
    } else ome.ol3.utils.Net.makeCrossDomainLoginRedirect(this.server_);
};
goog.inherits(ome.ol3.Viewer, ol.Object);

/**
 * Bootstraps the Openlayers components
 * e.g. view, projection, map and any controls/interactions used
 *
 * @function
 * @param {?function} postSuccessHook an optional post success handler
 * @param {?function} initHook an optional initialization handler
 * @private
 */
ome.ol3.Viewer.prototype.bootstrapOpenLayers = function(postSuccessHook, initHook) {
    if (typeof(this.image_info_['size']) === 'undefined') {
       console.error("Image Info does not contain size info!");
       return;
    }

    // we might need to run some initialization handler after we have
    // received the json respone.
    if (typeof initHook === 'function') initHook.call(this);

    /*
    * get dimensions of image: width,height, z, t and c sizes,
    * as well as zoom levels for pyramids
    * for openlayers we gotta prepare the resolutions
    * as 1 / res and reverse the order
    */
    var zoomLevelScaling = null;
    var dims = this.image_info_['size'];
    if (this.image_info_['zoomLevelScaling']) {
       var tmp = [];
       for (var r in this.image_info_['zoomLevelScaling'])
           tmp.push(1 / this.image_info_['zoomLevelScaling'][r]);
       zoomLevelScaling = tmp.reverse();
    }
    var zoom= zoomLevelScaling ? zoomLevelScaling.length : -1;

    // we have to check the initial projection so that we can adjust
    // the view potentially to cater for split view in the code below
    var initialProjection =
       this.getInitialRequestParam(
           ome.ol3.REQUEST_PARAMS.PROJECTION);
    var parsedInitialProjection =
        ome.ol3.utils.Misc.parseProjectionParameter(
            initialProjection !== null ?
                initialProjection.toLowerCase() :
                this.image_info_['rdefs']['projection']);
    initialProjection = parsedInitialProjection.projection;
    this.split_ = initialProjection === ome.ol3.PROJECTION['SPLIT'];

    // in the same spirit we need the model so that in the split channel
    // case we get the proper dimensions from the json
    var initialModel =
       this.getInitialRequestParam(ome.ol3.REQUEST_PARAMS.MODEL);
    initialModel =
      initialModel !== null ? initialModel :
          this.image_info_['rdefs']['model']
    var lowerCaseModel = initialModel.toLowerCase()[0];
    switch (lowerCaseModel) {
       case 'c': initialModel = 'color'; break;
       case 'g': initialModel = 'greyscale'; break;
       default: initialModel = 'color';
    };

    // should we be in the split view mode, we need to trick ol3
    // and set the dims and tile sizes accordingly to essentially
    // request 1 tile with the dimensions of the entire image extent
    if (this.split_) {
       var tmpDims =
           this.image_info_['split_channel'][initialModel[0]];
       if (typeof tmpDims === 'object' && tmpDims) {
           dims['width'] = tmpDims['width'];
           dims['height'] = tmpDims['height'];
           this.image_info_['tile_size'] =
           {"width" : dims['width'], "height" : dims['height']};
       }
       initialProjection = ome.ol3.PROJECTION['SPLIT'];
    }

    // determine the center
    var imgCenter = [dims['width'] / 2, -dims['height'] / 2];
    // pixel size
    var pixelSize =
       typeof this.image_info_['pixel_size'] === "object" &&
       typeof this.image_info_['pixel_size']['x'] === "number" ?
           this.image_info_['pixel_size']['x'] : null;

    // instantiate a pixel projection for omero data
    var proj = new ol.proj.Projection({
        code: 'OMERO',
        units: 'pixels',
        extent: [0, 0, dims['width'], dims['height']],
        metersPerUnit : pixelSize
    });

    // we might have some requested defaults
    var initialTime =
       this.getInitialRequestParam(ome.ol3.REQUEST_PARAMS.TIME);
    initialTime =
       initialTime !== null ? (parseInt(initialTime)-1) :
       this.image_info_['rdefs']['defaultT'];
    if (initialTime < 0) initialTime = 0;
    if (initialTime >= dims.t) initialTime =  dims.t-1;
    var initialPlane =
       this.getInitialRequestParam(ome.ol3.REQUEST_PARAMS.PLANE);
    initialPlane =
       initialPlane !== null ? (parseInt(initialPlane)-1) :
           this.image_info_['rdefs']['defaultZ'];
    if (initialPlane < 0) initialPlane = 0;
    if (initialPlane >= dims.z) initialPlane =  dims.z-1;
    var initialCenterX =
       this.getInitialRequestParam(ome.ol3.REQUEST_PARAMS.CENTER_X);
    var initialCenterY =
       this.getInitialRequestParam(ome.ol3.REQUEST_PARAMS.CENTER_Y);
    if (initialCenterX && !isNaN(parseFloat(initialCenterX)) &&
       initialCenterY && !isNaN(parseFloat(initialCenterY))) {
       initialCenterX = parseFloat(initialCenterX);
       initialCenterY = parseFloat(initialCenterY);
       if (initialCenterY > 0) initialCenterY = -initialCenterY;
       if (initialCenterX >=0 && initialCenterX <= dims['width'] &&
           -initialCenterY >=0 && -initialCenterX <= dims['height'])
       imgCenter = [initialCenterX, initialCenterY];
    }
    var initialChannels =
       this.getInitialRequestParam(ome.ol3.REQUEST_PARAMS.CHANNELS);
    var initialMaps =
       this.getInitialRequestParam(ome.ol3.REQUEST_PARAMS.MAPS);
    initialChannels =
       ome.ol3.utils.Misc.parseChannelParameters(
           initialChannels, initialMaps);

    // copy needed channels info
    var channels = [];
    for (var c in this.image_info_['channels']) {
       var oldC = this.image_info_['channels'][c];
       var newC = {
           "active" : oldC['active'],
           "label" : typeof oldC['label'] === 'string' ? oldC['label'] : c,
           "color" :
               typeof oldC['lut'] === 'string' &&
               oldC['lut'].length > 0 ? oldC['lut'] : oldC['color'],
           "min" : oldC['window']['min'],
           "max" : oldC['window']['max'],
           "start" : oldC['window']['start'],
           "end" : oldC['window']['end']
       };
       if (typeof oldC['reverseIntensity'] === 'boolean')
           newC['reverse'] = oldC['reverseIntensity'];
       channels.push(newC);
    }

    // create an OmeroImage source (tiled)
    var source = new ome.ol3.source.Image({
       server : this.getServer(),
       uri : this.getPrefixedURI(ome.ol3.WEBGATEWAY),
       image: this.id_,
       width: dims['width'],
       height: dims['height'],
       plane: initialPlane,
       time: initialTime,
       channels: channels,
       resolutions: zoom > 1 ? zoomLevelScaling : [1],
       img_proj:  parsedInitialProjection,
       img_model:  initialModel,
       split: this.split_,
       tiled: typeof this.image_info_['tiles'] === 'boolean' &&
              this.image_info_['tiles'],
       tile_size: this.image_info_['tile_size'] ?
                       this.image_info_['tile_size'] : null
    });
    source.changeChannelRange(initialChannels, false);

    var actualZoom = zoom > 1 ? zoomLevelScaling[0] : 1;
    var initialZoom =
       this.getInitialRequestParam(ome.ol3.REQUEST_PARAMS.ZOOM);
    var possibleResolutions =
       ome.ol3.utils.Misc.prepareResolutions(zoomLevelScaling);
    if (initialZoom && !isNaN(parseFloat(initialZoom))) {
       initialZoom = (1 / (parseFloat(initialZoom) / 100));
       var posLen = possibleResolutions.length;
       if (posLen > 1) {
           if (initialZoom >= possibleResolutions[0])
               actualZoom = possibleResolutions[0];
           else if (initialZoom <= possibleResolutions[posLen-1])
               actualZoom = possibleResolutions[posLen-1];
           else {
               // find nearest resolution
               for (var r=0;r<posLen-1;r++) {
                   if (initialZoom < possibleResolutions[r+1])
                       continue;
                   var d1 =
                       Math.abs(possibleResolutions[r] - initialZoom);
                   var d2 =
                       Math.abs(possibleResolutions[r+1] - initialZoom);
                   if (d1 < d2)
                       actualZoom = possibleResolutions[r];
                   else actualZoom = possibleResolutions[r+1];
                   break;
               }
           }
       } else actualZoom = 1;
    }

    // we need a View object for the map
    var view = new ol.View({
       projection: proj,
       center: imgCenter,
       extent: [0, -dims['height'], dims['width'], 0],
       resolutions :
           ome.ol3.utils.Misc.prepareResolutions(zoomLevelScaling),
       resolution : actualZoom
    });

    // we have a need to keep a list & reference of the controls
    // and interactions registered, therefore we need to take a
    // slighlty longer route to add them to the map
    var defaultInteractions = ome.ol3.defaultInteractions();
    var interactions = new ol.Collection();
    for (var inter in defaultInteractions) {
       interactions.push(defaultInteractions[inter]['ref']);
       this.viewerState_[inter] = defaultInteractions[inter];
    }
    var defaultControls = ome.ol3.defaultControls();
    var controls = new ol.Collection();
    for (var contr in defaultControls) {
       controls.push(defaultControls[contr]['ref']);
       this.viewerState_[contr] = defaultControls[contr];
    }

    // finally construct the open layers map object
    this.viewer_ = new ol.Map({
       logo: false,
       controls: controls,
       interactions:  interactions,
       renderer: ol.renderer.Type.CANVAS,
       layers: [new ol.layer.Tile({source: source, preload: Infinity})],
       target: this.container_,
       view: view
    });

    // expand bird's eye view if we have tiled sources
    if (source.use_tiled_retrieval_)
        this.viewerState_["birdseye"]['ref'].setCollapsed(false);
    // tweak source element for fullscreen to include dim sliders (iviewer only)
    var targetId = ome.ol3.utils.Misc.getTargetId(this.viewer_);
    var viewerFrame = targetId ? document.getElementById(targetId) : null;
    if (targetId && viewerFrame) {
        this.viewerState_["fullscreen"]['ref'].source_ = viewerFrame;
        this.viewerState_["dragPan"]['ref'].condition_ =
            function(e) {
                // ignore right clicks (from context)
                return ol.events.condition.noModifierKeys(e) &&
                    ol.events.condition.primaryAction(e);
            };
    }
    // enable scalebar by default
    this.toggleScaleBar(true);
    // enable intensity control
    this.toggleIntensityControl(true);

    // helper to broadcast a viewer interaction (zoom and drag)
    var notifyAboutViewerInteraction = function(viewer) {
        ome.ol3.utils.Misc.sendEventNotification(
            viewer, "IMAGE_VIEWER_INTERACTION",
            {
                "z": viewer.getDimensionIndex('z'),
                "t": viewer.getDimensionIndex('t'),
                "c": viewer.getDimensionIndex('c'),
                "center": viewer.viewer_.getView().getCenter(),
                "resolution": viewer.viewer_.getView().getResolution()
            });
    };

    // listens to resolution changes
    this.onViewResolutionListener =
       ol.events.listen( // register a resolution handler for zoom display
           this.viewer_.getView(), "change:resolution",
           function(event) {
               this.displayResolutionInPercent();
               if (this.eventbus_) notifyAboutViewerInteraction(this);
           }, this);
    this.displayResolutionInPercent();

    // this is for work that needs to be done after,
    // e.g we have just switched images
    // because of the asynchronious nature of the initialization
    // we need to do this here
    if (typeof(postSuccessHook) === 'function')
       postSuccessHook.call(this);

    if (this.tried_regions) this.addRegions();

    if (this.eventbus_) {
       // an endMove listener to publish move events
       this.onEndMoveListener =
           ol.events.listen(
               this.viewer_, ol.MapEventType.MOVEEND,
               function(event) {
                   notifyAboutViewerInteraction(this);
               }, this);
    }
}

/**
 * Shows the viewer
 */
ome.ol3.Viewer.prototype.show = function() {
    var viewerElement = document.getElementById(this.container_);
    if (viewerElement) viewerElement.style.visibility = "visible";
}

/**
 * Hides the viewer
 */
ome.ol3.Viewer.prototype.hide = function() {
    var viewerElement = document.getElementById(this.container_);
    if (viewerElement) viewerElement.style.visibility = "hidden";
}

/**
 * Switches between split and normal view
 *
 * @param {boolean} flag true to affect a split view, false otherwise
 */
ome.ol3.Viewer.prototype.toggleSplitView = function(flag) {
    // we only act upon a valid flag
    if (typeof flag !== 'boolean') return;

    // compare with present split value, if we are the same => why change
    if (this.split_ === flag) return;

    // set new value and force change and reinitialization
    this.split_ = flag;
    // need an init hook to be able to reinitialize to the present settings
    var defT = this.getDimensionIndex('t');
    var defZ = this.getDimensionIndex('z');
    var defM = this.getImage().image_model_ === 'g' ? "greyscale" : "color";
    var defC = [];
    for (var c in this.getImage().channels_info_) {
        var oldC = this.getImage().channels_info_[c];
        defC.push({
            "active" : oldC.active,
            "color" : oldC.color,
            "window" : {
                "min" : oldC.min,
                "max" : oldC.max,
                "start": oldC.start,
                "end": oldC.end}
        });
    }
    var initHook = function() {
        if (typeof this.image_info_['rdefs'] !== 'object' ||
            this.image_info_['rdefs'] === null) this.image_info_['rdefs'] = {};
        this.image_info_['rdefs']['defaultT'] = defT;
        this.image_info_['rdefs']['defaultZ'] = defZ;
        this.image_info_['rdefs']['model'] = defM;
        this.image_info_['channels'] = defC;
    }
    this.changeToImage(this.id_, true, true, initHook);
}

/**
 * Changes image that is being viewed.
 * The clean up we have to do included the following:
 * <ul>
 * <li>Clear/Remember the controls/interactions (if keep_viewer_state is true)</li>
 * <li>Clear all layers and overlays</li>
 * <li>Reset the stored image info to null</li>
 * <li>Reset the stored regions info to null</li>
 * <li>Reset the internal viewer object</li>
 * <li>Set the internal image id to the new image id</li>
 * <li>Call initialize again to set up things</li>
 *</ul>
 *
 * @param {number} id an image id
 * @param {boolean} keep_viewer_state keeps the viewer 'state',
 *  i.e registered controls and interactions
 * @param {boolean} reinitialize_on_same_image should we reinitialize on the same image
 *  defaults to false and is only useful on rare occasions: e.g. split channel view
 * @param {function=} reinit_handler an optional handler for
 *  defaults to false and is only useful on rare occasions: e.g. split channel view
 */
ome.ol3.Viewer.prototype.changeToImage =
    function(id, keep_viewer_state, reinitialize_on_same_image, reinit_handler) {
        var viewer_state =
            typeof(keep_viewer_state) === 'boolean' ? keep_viewer_state : false;
        if (typeof reinitialize_on_same_image !== 'boolean')
            reinitialize_on_same_image = false;
        if (id === this.id_ && !reinitialize_on_same_image) return;

        // clean up, remember registered controls/interactions
        var componentsRegistered = this.dispose(viewer_state);

        // set new id
        this.id_ = id;
        try {
            this.id_ = parseInt(this.id_);
        } catch(not_a_number) {}
        if (typeof this.id_ !== 'number' || this.id_ <=0)
            console.error('Image Id has to be a strictly positive integer');

        /*
         * add controls and interactions to restore previous 'viewer state'
         * we also check if after initialization (see above) the control/interaction
         * hasn't been established already by default so as to avoid multiple Loading
         * in order to get the interaction/control class that we need to instantiate
         * we look it up at {@link ome.ol3.AVAILABLE_VIEWER_CONTROLS} or
         * {@link ome.ol3.AVAILABLE_VIEWER_INTERACTIONS}
         * via the key value stored for the previously registered components
         *
         * Important: all of this needs to be done post reinitialization since we
         * require an ajax request to get the new image info and reestablishe the
         * viewer
         */
        var postSuccessHook = function() {
            // reastablish registered controls/interactions
            for (var c in componentsRegistered) {
                var prevComp = componentsRegistered[c];
                var type = prevComp['type'];
                var key = prevComp['key'];

                this.addInteractionOrControl(key, type);
            }
        }

        // reinitialize everything
        // we also check for cross domain if we have the login flag set to true already
        // otherwise we don't need to bother
        if (ome.ol3.utils.Net.isSameOrigin(this.server_) ||
            this.haveMadeCrossOriginLogin_) {
                this.initialize_(
                    this, postSuccessHook,
                    typeof reinit_handler === 'function' ?
                        reinit_handler : null);
        } else ome.ol3.utils.Net.makeCrossDomainLoginRedirect(this.server_);
}

/**
 * Creates an OmeroRegions instance and stores its reference internally
 * with everything that that entails, i.e. an omero server request for rois.
 *
 * Note, however, that for general drawing ability this method has to be called
 * before any drawing interaction is possible regardless of whether the image
 * has existing rois associated with it or not!
 *
 * Important: Calling this method twice or more times will have no effect if
 * there is a regions instance present already.
 *
 * Note: Because of asynchronous viewer initialization this method can be called
 * at a moment in time that the viewer has not been fully initialized in which
 * case we make a note (flag: tried_regions_) and remember any handed in
 * regions data which will be picked up at the end of the initialization process
 * when the tried_regions_ flag is checked.
 *
 * Should you want to hide the regions, once created, call:
 * [setRegionsVisibility]{@link ome.ol3.Viewer#setRegionsVisibility} passing in: false
 *
 * If, indeed, you wish to remove the regions layer use:
 * [removeRegions]{@link ome.ol3.Viewer#removeRegions} but bear in mind that this requires a call to
 * [addRegions]{@link ome.ol3.Viewer#addRegions} again if you want it back which is more expensive
 * than toggling visibility
 *
 * @param {Array=} data regions data (optional)
 */
ome.ol3.Viewer.prototype.addRegions = function(data) {
    // without a map, no need for a regions overlay...
    if (!(this.viewer_ instanceof ol.Map)) {
        this.tried_regions_ = true;
        if (ome.ol3.utils.Misc.isArray(data))
            this.tried_regions_data_ = data;
        return;
    }
    this.tried_regions_ = false;
    this.tried_regions_data_ = null;
    if (this.regions_ instanceof ome.ol3.source.Regions) return;

    var options = {};
    if (data) options['data'] = data;
    this.regions_ = new ome.ol3.source.Regions(this, options);

    // add a vector layer with the regions
    if (this.regions_) {
        this.viewer_.addLayer(new ol.layer.Vector({source : this.regions_}));
        // enable roi selection by default,
        // as well as modify and translate
        this.regions_.setModes(
            [ome.ol3.REGIONS_MODE['SELECT'],
             ome.ol3.REGIONS_MODE['MODIFY'],
             ome.ol3.REGIONS_MODE['TRANSLATE']]);

        this.onViewRotationListener =
            ol.events.listen( // register a rerender action on rotation
                this.viewer_.getView(), "change:rotation",
                function(event) {
                    var regions = this.getRegions();
                    if (regions) regions.changed();
                }, this);
    }
}

/**
 * Toggles the visibility of the regions/layer.
 * If a non-empty array of rois is handed in, only the listed regions will be affected,
 * otherwise the entire layer
 *
 * @param {boolean} visible visibitily flag (true for visible)
 * @param {Array<string>} roi_shape_ids a list of string ids of the form: roi_id:shape_id
 */
ome.ol3.Viewer.prototype.setRegionsVisibility = function(visible, roi_shape_ids) {
    // without a regions layer there will be no regions to hide...
    var regionsLayer = this.getRegionsLayer();
    if (regionsLayer) {
        var flag = visible || false;

        if (!ome.ol3.utils.Misc.isArray(roi_shape_ids) || roi_shape_ids.length === 0)
            regionsLayer.setVisible(flag);
        else
            this.getRegions().setProperty(roi_shape_ids, "visible", flag);
    }
}

/**
 * Toggles the visibility of the regions/layer.
 * If a non-empty array of rois is handed in, only the listed regions will be affected,
 * otherwise the entire layer
 *
 * @param {boolean} flag if true we are displaying the text (if there), otherwise no
 */
ome.ol3.Viewer.prototype.showShapeComments = function(flag) {
    // without a regions layer there will be no regions to hide...
    var regions = this.getRegions();
    if (regions && typeof flag === 'boolean') {
        regions.show_comments_ = flag;
        regions.changed();
    }
}

/**
 * Marks given shapes as selected. The center flag is only considered if we
 * have a single shape only
 *
 * @param {Array<string>} roi_shape_ids list in roi_id:shape_id notation
 * @param {boolean} selected flag whether we should (de)select the rois
 * @param {boolean} clear flag whether we should clear existing selection beforehand
 * @param {boolean=} center centers map on the shape coordinates
 */
ome.ol3.Viewer.prototype.selectShapes = function(
    roi_shape_ids, selected, clear, center) {
    // without a regions layer there will be no select of regions ...
    var regions = this.getRegions();
    if (regions === null || regions.select_ === null) return;

    if (typeof clear === 'boolean' && clear) regions.select_.clearSelection();
    regions.setProperty(roi_shape_ids, "selected", selected);

    if (roi_shape_ids.length === 1 && typeof center === 'boolean' && center &&
        typeof regions.idIndex_[roi_shape_ids[0]] === 'object')
            this.centerOnGeometry(
                regions.idIndex_[roi_shape_ids[0]].getGeometry());
}

/**
 * Marks given shapes as selected. The center flag is only considered if we
 * have a single shape only
 *
 * @param {Array<string>} roi_shape_ids list in roi_id:shape_id notation
 * @param {boolean} undo if true we roll back, default: false
 * @param {function=} callback a success handler
 */
ome.ol3.Viewer.prototype.deleteShapes = function(roi_shape_ids, undo, callback) {
    // without a regions layer there will be no select of regions ...
    var regions = this.getRegions();
    if (regions === null) return;

    regions.setProperty(
        roi_shape_ids, "state",
        typeof undo === 'boolean' && undo ?
            ome.ol3.REGIONS_STATE.ROLLBACK : ome.ol3.REGIONS_STATE.REMOVED,
        typeof callback === 'function' ? callback : null);
}

/**
 * Centers view on the middle of a geometry
 * optionally zooming in on a given resolution
 *
 * @param {ol.geom.Geometry} geometry the geometry
 * @param {number=} resolution the resolution to zoom in on
 */
ome.ol3.Viewer.prototype.centerOnGeometry = function(geometry, resolution) {
    if (!(geometry instanceof ol.geom.Geometry)) return;

    // only center if we don't intersect the viewport
    if (ol.extent.intersects(
            geometry.getExtent(),
            this.viewer_.getView().calculateExtent())) return;

    // use given resolution for zoom
    if (typeof resolution === 'number' && !isNaN(resolution)) {
        var constrainedResolution =
            this.viewer_.getView().constrainResolution(resolution);
        if (typeof constrainedResolution === 'number')
            this.viewer_.getView().setResolution(constrainedResolution);
    }

    // center (taking into account potential rotation)
    var rot = this.viewer_.getView().getRotation();
    if (geometry.getType() === ol.geom.GeometryType.CIRCLE) {
        var ext = geometry.getExtent();
        geometry = ol.geom.Polygon.fromExtent(ext);
        geometry.rotate(rot, ol.extent.getCenter(ext));
    }
    var coords = geometry.getFlatCoordinates();
    var cosine = Math.cos(-rot);
    var sine = Math.sin(-rot);
    var minRotX = +Infinity;
    var minRotY = +Infinity;
    var maxRotX = -Infinity;
    var maxRotY = -Infinity;
    var stride = geometry.getStride();
    for (var i = 0, ii = coords.length; i < ii; i += stride) {
        var rotX = coords[i] * cosine - coords[i + 1] * sine;
        var rotY = coords[i] * sine + coords[i + 1] * cosine;
        minRotX = Math.min(minRotX, rotX);
        minRotY = Math.min(minRotY, rotY);
        maxRotX = Math.max(maxRotX, rotX);
        maxRotY = Math.max(maxRotY, rotY);
    }
    sine = -sine;
    var centerRotX = (minRotX + maxRotX) / 2;
    var centerRotY = (minRotY + maxRotY) / 2;
    var centerX = centerRotX * cosine - centerRotY * sine;
    var centerY = centerRotY * cosine + centerRotX * sine;
    this.viewer_.getView().setCenter([centerX, centerY]);
}

/**
 * Removes the regions from the viewer which is a multi step procedure
 * that involves destroying the OmeroRegions instance as well as the open
 * layer's vector layer
 *
 */
ome.ol3.Viewer.prototype.removeRegions = function(masks_only) {
    var removeMasksOnly = false;
    if (typeof(masks_only) === 'boolean')
        removeMasksOnly = masks_only;

    // without an existing instance no need to destroy it...
    if (!removeMasksOnly && this.regions_ instanceof ome.ol3.source.Regions) {
        // reset mode which will automatically deregister interactions
        this.regions_.setModes([ome.ol3.REGIONS_MODE['DEFAULT']]);
        // dispose of the internal OmeroRegions instance
        this.regions_.dispose();
        this.regions_ = null;
    }

    // remove any onViewRotationListener
    if (typeof(this.onViewRotationListener) !== 'undefined' &&
        this.onViewRotationListener)
            ol.events.unlistenByKey(this.onViewRotationListener);

    var regionsLayer = this.getRegionsLayer();
    if (regionsLayer) {
        //remove everything down to the image layer
        var len = this.viewer_.getLayers().getLength();
        if (removeMasksOnly) --len;
        for (var i=len-1; i > 0;i--) {
            var l = this.viewer_.getLayers().item(i);
            l.setSource(null);
            l.sourceChangeKey_ = null;
            this.viewer_.getLayers().removeAt(i);
        }
    }
}

/**
 * Sets the behavior for text in the regions layer.
 * see: [setRotateText & setScaleText{@link ome.ol3.source.Regions#setRotateText}
 *
 * @param {boolean=} scaleText flag whether text should be scaled with view resolution
 * @param {boolean=} rotateText flag whether text should be rotated with view resolution
 */
ome.ol3.Viewer.prototype.setTextBehaviorForRegions = function(scaleText, rotateText) {
    // without a regions layer there will be no regions to hide...
    if (this.getRegionsLayer()) {
        this.getRegions().setScaleText(scaleText);
        this.getRegions().setRotateText(rotateText);
    }
}

/**
 * Adds an interaction to the viewer.
 * Note: the interaction will only be added if it hasn't been added before
 * Use the key listed here: {@link ome.ol3.AVAILABLE_VIEWER_INTERACTIONS}
 * <p>The version with the second argument can be used to sort of bypass the factory
 * for cases where one wants to hand in an already existing interaction</p>
 *
 * @param {string} key the unique interaction key
 * @param {Object} interaction an object that is an interaction
 */
ome.ol3.Viewer.prototype.addInteraction = function(key, interaction) {
    // if we have no interaction given as the second argument => delegate to the factory
    if (typeof interaction !== 'object' || interaction === null) {
        this.addInteractionOrControl(key, 'interaction');
        return;
    }

    // we do have to have the key listed in the AVAILABLE_VIEWER_INTERACTIONS
    var availableInteraction =
        typeof ome.ol3.AVAILABLE_VIEWER_INTERACTIONS[key] === 'object' ?
            ome.ol3.AVAILABLE_VIEWER_INTERACTIONS[key] : null;
    // the given interaction has to also match the clazz
    // of the one registered under that key
    if (availableInteraction == null || !(interaction instanceof availableInteraction['clazz']))
         return;

    // if we don't have an instance in our viewer state, we return
    if (!(this.viewer_ instanceof ol.Map) || // could be the viewer was not initialized
                (typeof(key) !== 'string')) // key not a string
                    return;

    if (typeof this.viewerState_[key] === 'object')
        return;  // control/interaction already registered

    // now we can safely add the interaction
    this.viewer_.addInteraction(interaction);
    this.viewerState_[key] =
        {"type": 'interaction', "ref": interaction,
        "defaults" : false,
        "links" : []};
}


/**
 * Adds a control to the viewer.
 * Note: the control will only be added if it hasn't been added before
 * Use the key listed here: {@link ome.ol3.AVAILABLE_VIEWER_CONTROLS}
 *
 * @param {string} key the unique control key
 */
ome.ol3.Viewer.prototype.addControl = function(key) {
    // delegate
    this.addInteractionOrControl(key, "control");
}

/**
 * Adds a control/interaction to the viewer. Internal convience method
 *
 * for interaction keys see: {@link ome.ol3.AVAILABLE_VIEWER_INTERACTIONS}
 * for control keys see: {@link ome.ol3.AVAILABLE_VIEWER_CONTROLS}
 *
 * @private
 * @param {string} type whether it's an interaction or a control
 * @param {string} key the unique interaction or control key
 * @param {boolean} descend a flag whether we should follow linked interactions/controls
 */
ome.ol3.Viewer.prototype.addInteractionOrControl = function(key, type, descend) {
    if (!(this.viewer_ instanceof ol.Map) || // could be the viewer was not initialized
        (typeof(key) !== 'string') || // key not a string
        (typeof(type) !== 'string')) return; // type is not a string

    if (typeof this.viewerState_[key] === 'object')
        return;  // control/interaction already registered

    var followLinkedComponents = true;
    if (typeof(descend) === 'boolean')
        followLinkedComponents = descend;

    var componentFound =
        (type === 'control') ?
            (typeof ome.ol3.AVAILABLE_VIEWER_CONTROLS[key] === 'object' ?
                ome.ol3.AVAILABLE_VIEWER_CONTROLS[key] : null) :
            (typeof ome.ol3.AVAILABLE_VIEWER_INTERACTIONS[key] === 'object' ?
                ome.ol3.AVAILABLE_VIEWER_INTERACTIONS[key] : null);
    if (componentFound == null) // interaction/control is not available
        return;

    var Constructor = componentFound['clazz'];
    var newComponent = new Constructor(componentFound['options']);

    if (type === 'control')
        this.viewer_.addControl(newComponent);
    else
        this.viewer_.addInteraction(newComponent);
    this.viewerState_[key] =
        {"type": type, "ref": newComponent,
        "defaults" : componentFound['defaults'],
        "links" : componentFound['links']};

    // because controls have interactions and interactions have controls linked to them
    // we are going to call ourselves again with an IMPORTANT flag that we are not
    // going to continue this way in a cyclic manner!
    if (followLinkedComponents) {
        for (var link in componentFound['links'])
            this.addInteractionOrControl(
                componentFound['links'][link],
                type === 'control' ? 'interaction' : 'control',
                false);
        }
}

/**
 * Removes a control or interaction from the viewer
 * see [AVAILABLE_VIEWER_CONTROLS/AVAILABLE_VIEWER_INTERACTIONS]{@link ome.ol3.AVAILABLE_VIEWER_CONTROLS}
 *
 * @param {string} key the unique interaction or control key
 * @param {boolean} descend a flag whether we should follow linked interactions/controls
 */
ome.ol3.Viewer.prototype.removeInteractionOrControl = function(key, descend) {
    if (!(this.viewer_ instanceof ol.Map) || // could be the viewer was not initialized
        (typeof(key) !== 'string')) return; // key is not a string

    if (typeof this.viewerState_[key] !== 'object')
        return;  // control/interaction already removed

    var controlOrInteraction = this.viewerState_[key];
    var followLinkedComponents = true;
    if (typeof(descend) === 'boolean')
        followLinkedComponents = descend;

    if (controlOrInteraction['type'] === 'control')
        this.viewer_.getControls().remove(controlOrInteraction['ref']);
    else
        this.viewer_.getInteractions().remove(controlOrInteraction['ref']);
    if (typeof(controlOrInteraction['ref'].disposeInternal) === 'function' &&
                typeof(controlOrInteraction['ref'].dispose) === 'function')
            controlOrInteraction['ref'].dispose();
    delete this.viewerState_[key];

    // because controls have interactions and interactions have controls linked to them
    // we are going to call ourselves again with an IMPORTANT flag that we are not
    // going to continue this way in a cyclic manner!
    if (followLinkedComponents) {
        for (var link in controlOrInteraction['links'])
            this.removeInteractionOrControl(
                controlOrInteraction['links'][link], false);
        }
}

/**
 * Sets the dimension index for the image via the OmeroImage setter.
 * Available dimension keys to be set are: z,t and c
 * See: {@link ome.ol3.DIMENSION_LOOKUP)
 *
 * This function will check whether the value to be set violates the bounds.
 * If so it will 'fail' silently, i.e. not do anything.
 * This error behavior will extend to unrecognized dimension keys or negative
 * index values as well as non array input for channels
 *
 * Check also out the code in: {@link ome.ol3.source.Image}
 *
 * @param {string} key a 'key' denoting the dimension. allowed are z,t and c!
 * @param {Array.<number>} values the value(s)
 */
ome.ol3.Viewer.prototype.setDimensionIndex = function(key, values) {
    // dimension key and values check
    if (typeof(key) !== 'string' || key.length === 0 ||
        !ome.ol3.utils.Misc.isArray(values)) return;

    var lowerCaseKey = key.substr(0,1).toLowerCase();
    var omeroImage = this.getImage();
    var dimLookup =
        typeof ome.ol3.DIMENSION_LOOKUP[lowerCaseKey] === 'object' ?
            ome.ol3.DIMENSION_LOOKUP[lowerCaseKey] : null;
    // image not there, dim key not found or dimension not settable (i.e. width, height)
    if (omeroImage === null || dimLookup == null || !dimLookup['settable'])
        return;

    // do some bounds checking
    var max = 0;
    if (key === 'x') key = 'width'; // use alias
    if (key === 'y') key = 'height'; // use alias
    max = this.image_info_.size[key];
    for (var c in values) {
        if (typeof(values[c]) === 'string')
                values[c] = parseInt(values[c]);
        if (typeof(values[c]) !== 'number' || values[c] < 0)
            return;
        // just in case of the crazy event of floating point
        values[c] = parseInt(values[c]);
        if (values[c] > max)
            return;
    }

    // now call setter
    var setter = "set" + dimLookup['method'];
    try {
        omeroImage[setter](key !== 'c' ? values[0] : values);
    } catch(methodNotDefined) {
        // there is the very remote possibility that the method was not defined
        return;
    }

    // we want to affect a rerender,
    // only clearing the cache for tiled sources and channel changes
    omeroImage.forceRender(omeroImage.use_tiled_retrieval_ && key === 'c');

    // update regions (if necessary)
    if (this.getRegionsLayer()) this.getRegions().changed();
}

/**
 * Gets the dimension value for the image via the respective OmeroImage getter.
 * Available dimension keys to query are: x,y,z,t and c
 * See: {@link ome.ol3.DIMENSION_LOOKUP)
 *
 * Check also out the code in: {@link OmeroImage}
 *
 * @return {number|null} the present index or null (if an invalid dim key was supplied)
 */
ome.ol3.Viewer.prototype.getDimensionIndex = function(key) {
    if (typeof(key) !== 'string' || key.length === 0) // dimension key checks
        return;
    var lowerCaseKey = key.substr(0,1).toLowerCase();

    var omeroImage = this.getImage();
    if (omeroImage == null) return; // we could be null

    var dimLookup =
        typeof ome.ol3.DIMENSION_LOOKUP[lowerCaseKey] === 'object' ?
            ome.ol3.DIMENSION_LOOKUP[lowerCaseKey] : null;
    if (dimLookup == null) return; // dim key not found

    // now call getter
    var getter = "get" + dimLookup['method'];
    try {
        return omeroImage[getter]();
    } catch(methodNotDefined) {
        // there is the very remote possibility that the method was not defined
        return null;
    }
}

/**
 * Adds a post tile load hook which can be removed again by:
 * {@link removePostTileLoadHook}
 *
 * The function will take one parameter which is the tile that gets handend in
 * by the framework.
 *
 * For more info have a look at:
 * [OmeroImage.setPostTileLoadFunction]{@link ome.ol3.source.Image#setPostTileLoadFunction}
 *
 * @param {ol.TileLoadFunctionType} func a function with signature function(tile) {}
 */
ome.ol3.Viewer.prototype.addPostTileLoadHook = function(func) {
    var omeroImage = this.getImage();
    if (omeroImage) omeroImage.setPostTileLoadFunction(func);
}

/**
 * Removes a post tile load hook previously set by:
 * {@link addPostTileLoadHook} *
 */
ome.ol3.Viewer.prototype.removePostTileLoadHook = function() {
    var omeroImage = this.getImage();
    if (omeroImage) omeroImage.clearPostTileLoadFunction();
}

/**
 * Internal Method to get to the 'image/tile layer' which will always be the first!
 *
 * @private
 * @return {ol.layer.Tile|null} the open layers tile layer being our image or null
 */
ome.ol3.Viewer.prototype.getImageLayer = function() {
    if (!(this.viewer_ instanceof ol.Map) || // mandatory viewer presence check
        this.viewer_.getLayers().getLength() == 0) // unfathomable event of layer missing...
        return null;

    return this.viewer_.getLayers().item(0);
}

/**
 * Internal Method to get to the 'regions layer' which will always be the second!
 *
 * @private
 * @return { ol.layer.Vector|null} the open layers vector layer being our regions or null
 */
ome.ol3.Viewer.prototype.getRegionsLayer = function() {
    if (!(this.viewer_ instanceof ol.Map) || // mandatory viewer presence check
        this.viewer_.getLayers().getLength() < 2) // unfathomable event of layer missing...
        return null;

    return this.viewer_.getLayers().item(this.viewer_.getLayers().getLength()-1);
}

/**
 * Internal convenience method to get to the image source (in open layers terminoloy)
 *
 * @private
 * @return {ome.ol3.source.Image|null} an instance of OmeroImage or null
 */
ome.ol3.Viewer.prototype.getImage = function() {
    // delegate
    var imageLayer = this.getImageLayer();
    if (imageLayer) return imageLayer.getSource();

    return null;
}

/**
 * Internal convenience method to get to the regions vector source (in open layers terminoloy)
 *
 * @private
 * @return {ome.ol3.source.Regions|null} an instance of OmeroRegions or null
 */
ome.ol3.Viewer.prototype.getRegions = function() {
    // delegate
    var regionsLayer = this.getRegionsLayer();
    if (regionsLayer) return regionsLayer.getSource();

    return null;
}

/**
 * Gets the image id
 *
 * @return {number} the image id
 */
ome.ol3.Viewer.prototype.getId = function() {
    return this.id_;
}

/**
 * Returns the (possibly prefixed) uri for a resource
 *
 * @param {string} resource the resource name
 * @return {string|null} the prefixed URI or null (if not found)
 */
ome.ol3.Viewer.prototype.getPrefixedURI = function(resource) {
    if (typeof this.prefixed_uris_[resource] !== 'string') return null;

    var uri = this.prefixed_uris_[resource];
    if (typeof uri === 'string' && uri.length > 1) {
        // check for leading slash and remove trailing one if there...
        var i=uri.length-1;
        while(i>0) {
            if (uri[i] === '/') uri = uri.substring(0,i);
            else break;
            i--;
        }
        if (uri[0] !== '/') uri = '/' + uri;
    }

    return uri;
}

/**
 * Reads (possibly prefixed) uris from the parameters
 *
 * @param {Object} params the parameters handed in
 */
ome.ol3.Viewer.prototype.readPrefixedUris = function(params) {
    if (typeof params !== 'object' || params === null) return;

    for (var uri in ome.ol3.PREFIXED_URIS) {
        var resource = ome.ol3.PREFIXED_URIS[uri];
        if (typeof params[resource] === 'string')
            this.prefixed_uris_[resource] = params[resource];
        else this.prefixed_uris_[resource] = '/' + resource.toLowerCase();
    }
}

/**
 * Gets the server information
 *
 * @return {object} the server information
 */
ome.ol3.Viewer.prototype.getServer = function() {
    return this.server_;
}

/**
 * This method controls the region layer modes for interacting with the shapes.
 * Anything that concerns selection, translation, modification and drawing can
 * be enabled/disable this way.
 *
 * <p>
 * for use see: [OmeroRegions.setModes]{@link ome.ol3.source.Regions#setModes}
 * </p>
 *
 * @param {Array.<number>} modes an array of modes
 * @return {Array.<number>} the present modes set
 */
ome.ol3.Viewer.prototype.setRegionsModes = function(modes) {
    // delegate
    if (this.getRegionsLayer()) {
        this.getRegions().setModes(modes);
        return this.getRegions().present_modes_;
    }

    return [];
}

/**
 * This method generates shapes and adds them to the regions layer
 * It uses {@link ome.ol3.utils.Regions.generateRegions} internally
 *
 * The options argument is optional and can have the following properties:
 * - shape_info => the roi shape definition (omero marshal format)
 * - number => the number of copies that should be generated
 * - position => the position to place the shape(s) or null (random placement)
 * - extent => a bounding box for generation, default: the entire viewport
 * - theDims => a list of dims to attach to
 * - scale_factor => a scale factor to apply because of image dimension differences
 * - add_history => determines whether we should add the generation to the history
 * - hist_id => the history id to pass through
 */
ome.ol3.Viewer.prototype.generateShapes = function(shape_info, options) {
    // elementary check if we have a shape definition to generate from,
    // a regions layer to add to and the permission to do so
    if (!this.image_info_['perms']['canAnnotate'] ||
        this.getRegionsLayer() === null ||
        typeof shape_info !== 'object') return;

    if (typeof options !== 'object' || options === null) options = {};
    // the number of copies we want, default is: 1
    var number =
        typeof options['number'] === 'number' && options['number'] > 0  ?
            options['number'] : 1;
    // a position to place the copies or else random will be used
    var position =
        ome.ol3.utils.Misc.isArray(options['position']) &&
        options['position'].length === 2 ?
            this.viewer_.getCoordinateFromPixel(options['position']) : null;
    // a limiting extent (bounding box) in which to place the copies
    // defaults to the entire viewport otherwise
    var extent =
        ome.ol3.utils.Misc.isArray(options['extent']) &&
        options['extent'].length === 4 ?
            options['extent'] : this.getViewExtent();
    // the dims we want to attach the generated shapes to
    var theDims =
        ome.ol3.utils.Misc.isArray(options['theDims']) &&
        options['theDims'].length > 0 ?
            options['theDims'] : [{
                "z" : this.getDimensionIndex('z'),
                "t" : this.getDimensionIndex('t'),
                "c" : -1}];

    // sanity check: we are going to need matching numbers for shapes
    // and associated t/zs for the association loop below to make sense
    var dimLen = theDims.length;
    if (dimLen !== number && dimLen > 1) return;
    var oneToManyRelationShip = dimLen === 1 && number > 1;

    // delegate
    var generatedShapes =
        ome.ol3.utils.Regions.generateRegions(
            shape_info, number, extent, position, options['scale_factor']);
    // another brief sanity check in case not all shapes were created
    if (generatedShapes === null ||
            (!oneToManyRelationShip &&
             generatedShapes.length !== theDims.length)) return;

    // post generation work
    // update the styling and associate with dimensions
    for (var i=0;i<generatedShapes.length;i++) {
        var f = generatedShapes[i];
        // and associate them to the proper dims
        f['TheZ'] =
            oneToManyRelationShip ? theDims[0]['z'] : theDims[i]['z'];
        f['TheT'] =
            oneToManyRelationShip ? theDims[0]['t'] : theDims[i]['t'];
        var theC =
            oneToManyRelationShip ? theDims[0]['c'] :
                (typeof theDims[i]['c'] === 'number' ?
                    theDims[i]['c'] : -1);
        f['TheC'] = theC;
        // in case we got created in a rotated view
        var res = this.viewer_.getView().getResolution();
        var rot = this.viewer_.getView().getRotation();
        if (f.getGeometry() instanceof ome.ol3.geom.Label && rot !== 0 &&
                !this.getRegions().rotate_text_)
            f.getGeometry().rotate(-rot);
            ome.ol3.utils.Style.updateStyleFunction(f, this.regions_, true);
        // calculate measurements
        this.getRegions().getLengthAndAreaForShape(f, true);
    }
    this.getRegions().addFeatures(generatedShapes);

    // notify about generation
    if (this.eventbus_) {
        var newRegionsObject =
            ome.ol3.utils.Conversion.toJsonObject(
                new ol.Collection(generatedShapes), true, true);
        if (typeof newRegionsObject !== 'object' ||
            !ome.ol3.utils.Misc.isArray(newRegionsObject['rois']) ||
            newRegionsObject['rois'].length === 0) return;
        var params = {"shapes": newRegionsObject['rois']};
        if (typeof options['hist_id'] === 'number')
            params['hist_id'] = options['hist_id'];
        if (typeof options['add_history'] === 'boolean')
            params['add_history'] =  options['add_history'];

        ome.ol3.utils.Misc.sendEventNotification(
            this, "REGIONS_SHAPE_GENERATED", params, 25);
    }
};

/**
 * Gets the viewport extent in internal coordinates. This method is therefore
 * not suitable for use in {@link ome.ol3.Viewer#generateShapes} !
 *
 * @private
 * @return {ol.Extent|null} an array like this: [minX, minY, maxX, maxY] or null (if no viewer)
 */
ome.ol3.Viewer.prototype.getViewExtent = function() {
    if (!(this.viewer_ instanceof ol.Map ||
            this.viewer_.getView() === null)) return null;

    return this.viewer_.getView().calculateExtent(this.viewer_.getSize());
}

/**
 * Returns an extent whose coordinates are the smaller of either
 * the viewport or the image bounding box
 *
 * @return {ol.Extent|null} an array like this: [minX, minY, maxX, maxY] or null (if no viewer)
 */
ome.ol3.Viewer.prototype.getSmallestViewExtent = function() {
    var viewport = this.getViewExtent();
    if (viewport === null) return;

    var image_extent = this.viewer_.getView().getProjection().getExtent();
    var smallestExtent = image_extent.slice();
    smallestExtent[1] = -smallestExtent[3];
    smallestExtent[3] = 0;

    if (viewport[0] > image_extent[0]) smallestExtent[0] = viewport[0];
    if (viewport[1] > -image_extent[3]) smallestExtent[1] = viewport[1];
    if (viewport[2] < image_extent[2]) smallestExtent[2] = viewport[2];
    if (viewport[3] < image_extent[1]) smallestExtent[3] = viewport[3];

    return smallestExtent;
}

/**
 * Helper to gather the ol3 features based on an array of given ids
 *
 * @private
 * @param {Array<string>} ids an array of ids (roi_id:shape_id)
 * @return {ol.Collection|null} a collection of features or null
 */
 ome.ol3.Viewer.prototype.getFeatureCollection = function(ids) {
    if (!ome.ol3.utils.Misc.isArray(ids) || ids.length === 0 ||
        this.regions_.idIndex_ === null) return null;

    var col = new ol.Collection();
    for (var id in ids) {
        try {
            var f = this.regions_.idIndex_[ids[id]];
            if (f['state'] === ome.ol3.REGIONS_STATE.REMOVED ||
                (typeof f['permissions'] === 'object' &&
                    f['permissions'] !== null &&
                    typeof f['permissions']['canEdit'] === 'boolean' &&
                    !f['permissions']['canEdit'])) continue;
            col.push(f);
        } catch(ignored) {}
    }

    return col;
}

/**
 * Modifies the selected shapes with the given shape info, e.g.
 * <pre>
 * {"type" : "label", Text: 'changed', FontSize: { Value: 15 }, FontStyle: 'italic'}
 * </pre>
 *
 * @param {Object} shape_info the shape info as received from the json
 * @param {Array<string>} ids an array of ids (roi_id:shape_id)
 * @param {function=} callback an optional success handler
 */
 ome.ol3.Viewer.prototype.modifyRegionsStyle =
    function(shape_info, ids, callback) {
        if (!(this.regions_ instanceof ome.ol3.source.Regions) ||
            typeof(shape_info) !== 'object' || shape_info === null) return;

        ome.ol3.utils.Style.modifyStyles(
            shape_info, this.regions_,
            this.getFeatureCollection(ids), callback);
 }

 /**
  * Modifies the selected shapes dimension attachment
  * <pre>
  * {"type" : "label", theT: 0, theZ: -1}
  * </pre>
  *
  * @param {Object} shape_info the shape info as received from the json
  * @param {Array<string>} ids an array of ids (roi_id:shape_id)
  * @param {function=} callback an optional success handler
  */
  ome.ol3.Viewer.prototype.modifyShapesAttachment =
     function(shape_info, ids, callback) {
         if (!(this.regions_ instanceof ome.ol3.source.Regions) ||
             typeof(shape_info) !== 'object' || shape_info === null) return;

         var updatedShapeIds = [];
         var col = this.getFeatureCollection(ids);

         if (col === null) return;

         var dims = ['TheT', 'TheZ', 'TheC'];
         col.forEach(function(f) {
             for (var p in shape_info)
                if (dims.indexOf(p) !== -1 &&
                     typeof shape_info[p] === 'number' &&
                     shape_info[p] >= -1 && f[p] !== shape_info[p]) {
                         f[p] = shape_info[p];
                         updatedShapeIds.push(f.getId());
                }
         });

         if (updatedShapeIds.length > 0)
             this.regions_.setProperty(
                 updatedShapeIds, "state",
                 ome.ol3.REGIONS_STATE.MODIFIED, callback);
  }

/**
 * Persists modified/added/deleted shapes
 * see: {@link ome.ol3.source.Regions.storeRegions}
 *
 * @param {Array.<string>} deleted an array of ids for deletion (of the form: roi_id:shape_id)
 * @param {boolean} useSeparateRoiForEachNewShape if false all new shapes are combined within one roi
 * @param {boolean} omit_client_update an optional flag that's handed back to the client
 *                  to indicate that a client side update to the response is not needed
 * @return {boolean} true if a storage request was made, false otherwise
 */
ome.ol3.Viewer.prototype.storeRegions =
    function(deleted, useSeparateRoiForEachNewShape, omit_client_update) {

        if (!(this.regions_ instanceof ome.ol3.source.Regions))
            return false; // no regions, nothing to persist...

        omit_client_update =
            typeof omit_client_update === 'boolean' && omit_client_update;
        useSeparateRoiForEachNewShape =
            typeof(useSeparateRoiForEachNewShape) === 'boolean' ?
                useSeparateRoiForEachNewShape : true;

        var isDeleteRequest =
            ome.ol3.utils.Misc.isArray(deleted) && deleted.length > 0;
        var collectionOfFeatures = null;
        if (isDeleteRequest) {
            collectionOfFeatures = new ol.Collection();
            for (var i=0;i<deleted.length;i++) {
                var id = deleted[i];
                if (typeof this.regions_.idIndex_[id] === 'object')
                    collectionOfFeatures.push(this.regions_.idIndex_[id]);
            };
        } else collectionOfFeatures =
                    new ol.Collection(this.regions_.getFeatures());

        var roisAsJsonObject =
        ome.ol3.utils.Conversion.toJsonObject(
            collectionOfFeatures, useSeparateRoiForEachNewShape);
        // check if we have nothing to persist, i.e. to send to the back-end
        if (roisAsJsonObject['count'] === 0) {
            // we may still want to clean up new but deleted shapes
            if (!omit_client_update &&
                roisAsJsonObject['new_and_deleted'].length > 0) {
                    var ids = {};
                    for (var i in roisAsJsonObject['new_and_deleted']) {
                        var id = roisAsJsonObject['new_and_deleted'][i];
                        if (typeof this.regions_.idIndex_[id] === 'object') {
                            this.regions_.removeFeature(
                                this.regions_.idIndex_[id]);
                            ids[id] = id;
                        }
                    }
                    if (this.eventbus_) {
                        ome.ol3.utils.Misc.sendEventNotification(
                            this, "REGIONS_STORED_SHAPES", {
                                'shapes': ids, 'is_delete': isDeleteRequest});
                    }
            }
            return false;
        }

        // remember deleted ids for history removal
        roisAsJsonObject['is_delete'] = isDeleteRequest;
        return this.regions_.storeRegions(roisAsJsonObject, omit_client_update);
}

/**
 * Enables the drawing of one shape of a given type
 * To do so it sets the regions mode to draw, storing previously chosen
 * modes, adds the openlayers draw interaction to then switch back to
 * the previous modes.
 * The types supported are: 'point', 'line', 'rectangle', 'ellipse' and
 * 'polygons'.
 *
 * @param {Object} shape the shape definition for drawing (incl. type)
 * @param {number} roi_id a roi id that gets incorporated into the id (for grouping)
 * @param {Object=} opts optional parameters such as:
 *                       an a history id (hist_id) to pass through
 *                       or a list of unattached dimensions (unattached)
 */
ome.ol3.Viewer.prototype.drawShape = function(shape, roi_id, opts) {
    if (!this.image_info_['perms']['canAnnotate'] ||
        !(this.regions_ instanceof ome.ol3.source.Regions) ||
        typeof(shape) !== 'object' || typeof(shape) === null ||
        typeof(shape['type']) !== 'string' || shape['type'].length === 0) return;

    var oldModes = this.regions_.present_modes_.slice();
    this.setRegionsModes([ome.ol3.REGIONS_MODE.DRAW]);
    if (!(this.regions_.draw_ instanceof ome.ol3.interaction.Draw)) {
        this.setRegionsModes(oldModes);
        return;
    }

    this.regions_.draw_.drawShape(shape, roi_id, opts);
}

/**
 * Cancels any active drawing interactions
 */
ome.ol3.Viewer.prototype.abortDrawing = function() {
    if (!(this.regions_ instanceof ome.ol3.source.Regions) ||
        !(this.regions_.draw_ instanceof ome.ol3.interaction.Draw)) return;
    this.regions_.draw_.endDrawingInteraction();
}

/**
 * Cleans up, calling the dispose() methods of the regions instance and the ol3 map
 * @private
 * @param {boolean} rememberEnabled a flag if the presently enabled controls/interactions should be remembered
 * @return {Array|null} if rememberEnabled is true: an array of enabled controls/interactions, otherwise null
 */
ome.ol3.Viewer.prototype.dispose = function(rememberEnabled) {
    // remove regions first (if exists) since it holds a reference to the viewer
    this.removeRegions();

    if (typeof(rememberEnabled) !== 'boolean')
        rememberEnabled = false;
    var componentsRegistered = rememberEnabled ? [] : null;

    // tidy up viewer incl. layers, controls and interactions
    if (this.viewer_ instanceof ol.Map) {
        if (rememberEnabled && this.viewerState_) {
            // delete them from the list as well as the viewer
            for (var K in this.viewerState_) {
                var V = this.viewerState_[K];
                this.removeInteractionOrControl(K);
                // remember which controls and interactions were used
                // we do not remember controls and interactions that are not defaults
                // i.e. the more involved ones such as roi stuff (i.e. drawing, translation, etc)
                if (typeof(V) === 'object' && V['defaults'])
                    componentsRegistered.push({ "key" : K, "type" : V['type']});
            };
            this.viewerState_ = {};
        } else {
            this.viewerState_ = {};
            this.viewer_.getControls().clear();
            this.viewer_.getInteractions().clear();
        }
        var omeroImage = this.getImage();
        if (omeroImage) omeroImage.dispose();
        this.viewer_.getLayers().clear();
        this.viewer_.getOverlays().clear();
        // remove global ol event listeners
        if (typeof(this.onEndMoveListener) !== 'undefined' &&
                    this.onEndMoveListener)
                ol.events.unlistenByKey(this.onEndMoveListener);
        if (typeof(this.onViewResolutionListener) !== 'undefined' &&
            this.onViewResolutionListener)
                ol.events.unlistenByKey(this.onViewResolutionListener);
        this.viewer_.dispose();
    }

    // reset internally stored viewer and image information
    this.initParams_ = {};
    this.image_info_ = null;
    this.viewer_ = null;

    return componentsRegistered;
}

/**
 * Destroys the viewer object as best as is possible
 * disposing of all contained regions and ol map (and associated objects)
 * as well as unregistering any event subscriptions
 *
 */
ome.ol3.Viewer.prototype.destroyViewer = function() {
    this.dispose();
    if (this.eventbus_) this.eventbus_ = null;
}

/**
 * Modifies the channel value range
 * see: {@link ome.ol3.source.Image.changeChannelRange}
 *
 * @param {Array.<Object>} ranges an array of objects with channel props
 */
ome.ol3.Viewer.prototype.changeChannelRange = function(ranges) {
    if (this.getImage() === null) return;

    this.getImage().changeChannelRange(ranges);
}

/**
 * Modifies the image projection
 * see: {@link ome.ol3.source.Image.setImageProjection}
 *
 * @param {string} value the new value
 * @param {Object=} opts additional options, e.g. intmax projection start/end
 */
ome.ol3.Viewer.prototype.changeImageProjection = function(value, opts) {
    if (this.getImage() === null) return;

    this.getImage().setImageProjection(value, opts);

    // update regions (if necessary)
    if (this.getRegionsLayer()) this.getRegions().changed();
}

/**
 * Modifies the image model
 * see: {@link ome.ol3.source.Image.setImageModel}
 *
 * @param {string} value the new value
 */
ome.ol3.Viewer.prototype.changeImageModel = function(value) {
    if (this.getImage() === null) return;

    this.getImage().setImageModel(value);
}

/**
 * Enables/disabled scale bar
 *
 * @param {boolean} show if true we show the scale bar, otherwise not
 * @return {boolean} true if the toggle was successfully done, otherwise false
 */
 ome.ol3.Viewer.prototype.toggleScaleBar = function(show) {
    // check if we have an image and a pixel size specified
    if (this.getImage() === null ||
        typeof this.image_info_['pixel_size'] !== "object" ||
        typeof this.image_info_['pixel_size']['x'] !== "number") return false;

    if (typeof show !== 'boolean') show = false;

    // check if we have an instance of the control already
    // and create one if we don't
    var scalebarControlExists =
        typeof this.viewerState_['scalebar'] === 'object';
    if (!scalebarControlExists) {
        if (show) this.addControl("scalebar");
        return true;
    }

    // toggle visibility now
    try {
        var scalebarControl = this.viewerState_["scalebar"]['ref'];
        scalebarControl.element_.style.display = show ? "" : "none";
    } catch(ex) {
        return false;
    }
    return true;
 }

 /**
  * Enables/disabled intensity display control
  *
  * @param {boolean} show if true we show the intensity, otherwise not
  */
  ome.ol3.Viewer.prototype.toggleIntensityControl = function(show) {
     var haveControl =
         typeof this.viewerState_['intensity'] === 'object';
     if (!haveControl && !show) return; // nothing to do
     if (haveControl && !show) { // remove existing one
         this.removeInteractionOrControl("intensity");
         return;
     }
     if (!haveControl) this.addControl("intensity");
     this.viewerState_["intensity"]['ref'].enable(
         this.getPrefixedURI(ome.ol3.PLUGIN_PREFIX));
  }

/**
 * Triggers a map update with redraw of viewport.
 * Useful if target div has been resized
 * @param {number=} delay delay in millis
 */
ome.ol3.Viewer.prototype.redraw = function(delay) {
    if (this.viewer_) {
        var update =
            function() {
                if (this.viewer_) {
                    this.viewer_.updateSize();
                    if (this.viewerState_["birdseye"] &&
                        this.viewerState_["birdseye"]['ref']
                           instanceof ome.ol3.controls.BirdsEye)
                                this.viewerState_["birdseye"]['ref'].ovmap_.updateSize();
                }
            }.bind(this);

        if (typeof delay !== 'number' || delay <= 0) {
            update();
            return;
        }
        setTimeout(update, delay);
    }
}

/**
<<<<<<< HEAD
=======
 * Extracts the id which is part of the viewer's target element id
 * e.g. xxxxx_344455. In a standalone ol3 setup there won't be a number
 * but just an id
 */
ome.ol3.Viewer.prototype.getTargetId = function() {
    return ome.ol3.utils.Misc.getTargetId(this.viewer_.getTargetElement());
}

/**
>>>>>>> 1f509fae
 * Retrieves initial request parameter by key
 *
 * @private
 * @param {string} key the key
 * @return {string|null} returns the value associated with the key or null
 */
ome.ol3.Viewer.prototype.getInitialRequestParam = function(key) {
    if (typeof key !== 'string' ||
        typeof this.initParams_ !== 'object') return null;

    key = key.toUpperCase();
    if (typeof this.initParams_[key] === 'undefined' ||
        typeof this.initParams_[key] === null) return null;

    return this.initParams_[key];
}

/**
 * Captures the view parameters, that is to say image settings + resolution
 * and center
 *
 * @return {object} an object populated with the properties mentioned above
 */
ome.ol3.Viewer.prototype.captureViewParameters = function() {
    if (this.getImage() === null) return null;

    var center = this.viewer_.getView().getCenter();
    var ret = this.getImage().captureImageSettings();
    ret["resolution"] = this.viewer_.getView().getResolution();
    ret["center"] = [center[0], -center[1]];

    return ret;
}

/**
 * Undoes/redoes history entries
 *
 * @param {number} hist_id the id associated with the history entry
 * @param {boolean=} undo if true we undo, if false we redo, default: undo
 */
ome.ol3.Viewer.prototype.doHistory = function(hist_id, undo) {
    if (typeof hist_id !== 'number' || this.getRegions() === null) return;

    this.getRegions().doHistory(hist_id, undo);
}

/**
 * Retrieves an up-to-date shape definition for the given shape id
 *
 * @param {string} shape_id a combined roi:shape id
 * @return {Object} the shape definition or null if id does not have a feature
 */
ome.ol3.Viewer.prototype.getShapeDefinition = function(shape_id) {
    if (this.getRegions() === null || typeof shape_id !== 'string' ||
        typeof this.getRegions().idIndex_[shape_id] !== 'object') return null;

    return ome.ol3.utils.Conversion.featureToJsonObject(
        this.getRegions().idIndex_[shape_id]);
}

/**
 * Displays resolution as a percentage
 */
ome.ol3.Viewer.prototype.displayResolutionInPercent = function() {
    var targetId = ome.ol3.utils.Misc.getTargetId(this.viewer_);
    var zoomDisplay =
        document.getElementById('' + targetId).querySelectorAll(
            '.ol-zoom-display')
    if (typeof zoomDisplay !== 'object' ||
        typeof zoomDisplay.length !== 'number' ||
        zoomDisplay.length === 0) return;

    zoomDisplay[0].value =
        Math.round((1 / this.viewer_.getView().getResolution()) * 100);
}

/**
 * Watches the next rendering iteration (i.e. postrender event)
 * @param {boolean} stopOnTileLoadError we don't continue watching the load
 *                      progress if we experience tile load errors,
 *                      defaults to false
 * @return {boolean} true if the watch has been started, false otherwise
 */
ome.ol3.Viewer.prototype.watchRenderStatus = function(stopOnTileLoadError) {
    // delegate
    return this.getImage().watchRenderStatus(this.viewer_, stopOnTileLoadError);
}

/**
 * Gets the present render status
 * @param {boolean} reset if true we reset to NOT_WATCHED
 * @return {ome.ol3.RENDER_STATUS} the render status
 */
ome.ol3.Viewer.prototype.getRenderStatus = function(reset) {
    // delegate
    return this.getImage().getRenderStatus(reset);
}

/**
 * Turns on/off smoothing for canvas
 * @param {boolean} smoothing if true the viewer uses smoothing, otherwise not
 */
ome.ol3.Viewer.prototype.enableSmoothing = function(smoothing) {
    this.viewer_.once('precompose', function(e) {
        e.context['imageSmoothingEnabled'] = smoothing;
        e.context['webkitImageSmoothingEnabled'] = smoothing;
        e.context['mozImageSmoothingEnabled'] = smoothing;
        e.context['msImageSmoothingEnabled'] = smoothing;
    });

    // force rerender
    this.viewer_.updateSize();
}

/**
 * Captures the canvas content, sending the data via event notification
 * (which is necessary since the loading is async and has to complete)
 *
 * @param {boolean} full_extent if true the image is scaled to show at a 100%
 *                              (default: false)
 */
ome.ol3.Viewer.prototype.sendCanvasContent = function(full_extent) {
    if (this.viewer_ === null || this.eventbus_ === null) return;

    var supported = false;
    try {
        var MyBlob = new Blob(['test text'], {type : 'text/plain'});
        if (MyBlob instanceof Blob) supported = true;
    } catch(not_supported) {}

    var that = this;
    var publishEvent = function(data) {
        if (that.eventbus_ === null) return;
        ome.ol3.utils.Misc.sendEventNotification(
            that, "IMAGE_CANVAS_DATA", {"supported": supported, "data": data});
    };
    var omeroImage = this.getImage();
    if (omeroImage === null || !supported) {
        publishEvent();
        return;
    }

    var loading = 0;
    var loaded = 0;
    var tileLoadStart = function() {
        ++loading;
    };
    var sendNotification = function(canvas) {
        if (navigator['msSaveBlob'])
            publishEvent(canvas.msToBlob());
        else canvas.toBlob(
                function(blob) {publishEvent(blob);});
    };

    var tileLoadEnd = function() {
        ++loaded;
        var ctx = this;
        if (loading === loaded) {
            omeroImage.un('tileloadstart', tileLoadStart);
            omeroImage.un('tileloadend', tileLoadEnd, ctx.canvas);
            omeroImage.un('tileloaderror', tileLoadEnd, ctx.canvas);

            sendNotification(ctx.canvas);
        }
   };

   this.viewer_.once('postcompose', function(event) {
     omeroImage.on('tileloadstart', tileLoadStart);
     omeroImage.on('tileloadend', tileLoadEnd, event.context);
     omeroImage.on('tileloaderror', tileLoadEnd, event.context);

     setTimeout(function() {
         if (loading === 0) {
             omeroImage.un('tileloadstart', tileLoadStart);
             omeroImage.un('tileloadend', tileLoadEnd, event.context);
             omeroImage.un('tileloaderror', tileLoadEnd, event.context);

             sendNotification(event.context.canvas);
        }
     }, 50);
   });

   if (this.viewer_ && typeof full_extent === 'boolean' && full_extent) {
       var view = this.viewer_ ? this.viewer_.getView() : null;
       if (view === null) return;

       var ext = view.getProjection().getExtent();
       view.fit([ext[0], -ext[3], ext[2], ext[1]]);
   }
   this.viewer_.renderSync();
}

/**
 * Returns the area and length values for given shapes
 * @param {Array.<string>} ids the shape ids in the format roi_id:shape_id
 * @param {boolean} recalculate flag: if true we redo the measurement (default: false)
 * @return {Array.<Object>} an array of objects containing shape id, area and length
 */
ome.ol3.Viewer.prototype.getLengthAndAreaForShapes = function(ids, recalculate) {
    var regions = this.getRegions();
    if (regions === null || !ome.ol3.utils.Misc.isArray(ids) ||
        ids.length === 0) return [];

    var ret = [];
    for (var x=0;x<ids.length;x++) {
        if (typeof ids[x] !== 'string' ||
            typeof regions.idIndex_ !== 'object' ||
            !(regions.idIndex_[ids[x]] instanceof ol.Feature)) continue;
        // delegate
        var measurement =
            regions.getLengthAndAreaForShape(regions.idIndex_[ids[x]], recalculate);
        if (measurement !== null) ret.push(measurement);
    }

    return ret;
}

/**
<<<<<<< HEAD
 * Sets center and resolution for view
 *
 * @param {Array.<number>=} center the new center as an array: [x,y]
 * @param {number=} resolution the new resolution
 */
ome.ol3.Viewer.prototype.setCenterAndResolution = function(center, resolution) {
    this.prevent_event_notification_ = true;
    try {
        // resolution first (if given)
        if (typeof resolution === 'number' && !isNaN(resolution)) {
            var constrainedResolution =
                this.viewer_.getView().constrainResolution(resolution);
            if (typeof constrainedResolution === 'number')
                this.viewer_.getView().setResolution(constrainedResolution);
        }

        // center next (if given)
        if (ome.ol3.utils.Misc.isArray(center) && center.length === 2 &&
            typeof center[0] === 'number' && typeof center[1] === 'number') {
            this.viewer_.getView().setCenter(center);
        }
    } catch(just_in_case) {}
    this.prevent_event_notification_ = false;
}

=======
 * Turns on/off intensity querying
 * @param {boolean} flag  if on we turn on intensity querying, otherwise off
 */
ome.ol3.Viewer.prototype.toggleIntensityQuerying = function(flag) {
    try {
        return this.viewerState_["intensity"]["ref"].toggleIntensityQuerying(flag);
    } catch(ignored) {
        return false;
    }
}
>>>>>>> 1f509fae

/*
 * This section determines which methods are exposed and usable after compilation
 */
goog.exportSymbol(
    'ome.ol3.Viewer',
    ome.ol3.Viewer,
    OME);

goog.exportProperty(
    ome.ol3.Viewer.prototype,
    'show',
    ome.ol3.Viewer.prototype.show);

goog.exportProperty(
    ome.ol3.Viewer.prototype,
    'hide',
    ome.ol3.Viewer.prototype.hide);

goog.exportProperty(
    ome.ol3.Viewer.prototype,
    'addControl',
    ome.ol3.Viewer.prototype.addControl);

goog.exportProperty(
    ome.ol3.Viewer.prototype,
    'addInteraction',
    ome.ol3.Viewer.prototype.addInteraction);

goog.exportProperty(
    ome.ol3.Viewer.prototype,
    'removeInteractionOrControl',
    ome.ol3.Viewer.prototype.removeInteractionOrControl);

goog.exportProperty(
    ome.ol3.Viewer.prototype,
    'changeToImage',
    ome.ol3.Viewer.prototype.changeToImage);

goog.exportProperty(
    ome.ol3.Viewer.prototype,
    'setDimensionIndex',
    ome.ol3.Viewer.prototype.setDimensionIndex);

goog.exportProperty(
    ome.ol3.Viewer.prototype,
    'getDimensionIndex',
    ome.ol3.Viewer.prototype.getDimensionIndex);

goog.exportProperty(
    ome.ol3.Viewer.prototype,
    'addRegions',
    ome.ol3.Viewer.prototype.addRegions);

goog.exportProperty(
    ome.ol3.Viewer.prototype,
    'removeRegions',
    ome.ol3.Viewer.prototype.removeRegions);

goog.exportProperty(
    ome.ol3.Viewer.prototype,
    'setRegionsVisibility',
    ome.ol3.Viewer.prototype.setRegionsVisibility);

goog.exportProperty(
    ome.ol3.Viewer.prototype,
    'setTextBehaviorForRegions',
    ome.ol3.Viewer.prototype.setTextBehaviorForRegions);

goog.exportProperty(
    ome.ol3.Viewer.prototype,
    'setRegionsModes',
    ome.ol3.Viewer.prototype.setRegionsModes);

goog.exportProperty(
    ome.ol3.Viewer.prototype,
    'generateShapes',
    ome.ol3.Viewer.prototype.generateShapes);

goog.exportProperty(
    ome.ol3.Viewer.prototype,
    'modifyRegionsStyle',
    ome.ol3.Viewer.prototype.modifyRegionsStyle);

goog.exportProperty(
    ome.ol3.Viewer.prototype,
    'modifyShapesAttachment',
    ome.ol3.Viewer.prototype.modifyShapesAttachment);

goog.exportProperty(
    ome.ol3.Viewer.prototype,
    'storeRegions',
    ome.ol3.Viewer.prototype.storeRegions);

goog.exportProperty(
    ome.ol3.Viewer.prototype,
    'drawShape',
    ome.ol3.Viewer.prototype.drawShape);

goog.exportProperty(
    ome.ol3.Viewer.prototype,
    'destroyViewer',
    ome.ol3.Viewer.prototype.destroyViewer);

goog.exportProperty(
    ome.ol3.Viewer.prototype,
    'changeChannelRange',
    ome.ol3.Viewer.prototype.changeChannelRange);

goog.exportProperty(
    ome.ol3.Viewer.prototype,
    'selectShapes',
    ome.ol3.Viewer.prototype.selectShapes);

goog.exportProperty(
    ome.ol3.Viewer.prototype,
    'redraw',
    ome.ol3.Viewer.prototype.redraw);

goog.exportProperty(
    ome.ol3.Viewer.prototype,
    'toggleScaleBar',
    ome.ol3.Viewer.prototype.toggleScaleBar);

goog.exportProperty(
    ome.ol3.Viewer.prototype,
    'changeImageProjection',
    ome.ol3.Viewer.prototype.changeImageProjection);

goog.exportProperty(
    ome.ol3.Viewer.prototype,
    'changeImageModel',
    ome.ol3.Viewer.prototype.changeImageModel);

goog.exportProperty(
    ome.ol3.Viewer.prototype,
    'captureViewParameters',
    ome.ol3.Viewer.prototype.captureViewParameters);

goog.exportProperty(
    ome.ol3.Viewer.prototype,
    'toggleSplitView',
    ome.ol3.Viewer.prototype.toggleSplitView);

goog.exportProperty(
    ome.ol3.Viewer.prototype,
    'abortDrawing',
    ome.ol3.Viewer.prototype.abortDrawing);

goog.exportProperty(
    ome.ol3.Viewer.prototype,
    'deleteShapes',
    ome.ol3.Viewer.prototype.deleteShapes);

goog.exportProperty(
    ome.ol3.Viewer.prototype,
    'showShapeComments',
    ome.ol3.Viewer.prototype.showShapeComments);

goog.exportProperty(
    ome.ol3.Viewer.prototype,
    'getSmallestViewExtent',
    ome.ol3.Viewer.prototype.getSmallestViewExtent);

goog.exportProperty(
    ome.ol3.Viewer.prototype,
    'doHistory',
    ome.ol3.Viewer.prototype.doHistory);

goog.exportProperty(
    ome.ol3.Viewer.prototype,
    'getShapeDefinition',
    ome.ol3.Viewer.prototype.getShapeDefinition);

goog.exportProperty(
    ome.ol3.Viewer.prototype,
    'watchRenderStatus',
    ome.ol3.Viewer.prototype.watchRenderStatus);

goog.exportProperty(
    ome.ol3.Viewer.prototype,
    'getRenderStatus',
    ome.ol3.Viewer.prototype.getRenderStatus);

goog.exportProperty(
    ome.ol3.Viewer.prototype,
    'changeImageProjection',
    ome.ol3.Viewer.prototype.changeImageProjection);

goog.exportProperty(
    ome.ol3.Viewer.prototype,
    'enableSmoothing',
    ome.ol3.Viewer.prototype.enableSmoothing);

goog.exportProperty(
    ome.ol3.Viewer.prototype,
    'sendCanvasContent',
    ome.ol3.Viewer.prototype.sendCanvasContent);

goog.exportProperty(
    ome.ol3.Viewer.prototype,
    'getLengthAndAreaForShapes',
    ome.ol3.Viewer.prototype.getLengthAndAreaForShapes);

goog.exportProperty(
    ome.ol3.Viewer.prototype,
<<<<<<< HEAD
    'setCenterAndResolution',
    ome.ol3.Viewer.prototype.setCenterAndResolution);
=======
    'toggleIntensityQuerying',
    ome.ol3.Viewer.prototype.toggleIntensityQuerying);
>>>>>>> 1f509fae
<|MERGE_RESOLUTION|>--- conflicted
+++ resolved
@@ -1909,8 +1909,6 @@
 }
 
 /**
-<<<<<<< HEAD
-=======
  * Extracts the id which is part of the viewer's target element id
  * e.g. xxxxx_344455. In a standalone ol3 setup there won't be a number
  * but just an id
@@ -1920,7 +1918,6 @@
 }
 
 /**
->>>>>>> 1f509fae
  * Retrieves initial request parameter by key
  *
  * @private
@@ -2139,7 +2136,6 @@
 }
 
 /**
-<<<<<<< HEAD
  * Sets center and resolution for view
  *
  * @param {Array.<number>=} center the new center as an array: [x,y]
@@ -2165,7 +2161,7 @@
     this.prevent_event_notification_ = false;
 }
 
-=======
+/*
  * Turns on/off intensity querying
  * @param {boolean} flag  if on we turn on intensity querying, otherwise off
  */
@@ -2176,7 +2172,7 @@
         return false;
     }
 }
->>>>>>> 1f509fae
+
 
 /*
  * This section determines which methods are exposed and usable after compilation
@@ -2383,10 +2379,10 @@
 
 goog.exportProperty(
     ome.ol3.Viewer.prototype,
-<<<<<<< HEAD
     'setCenterAndResolution',
     ome.ol3.Viewer.prototype.setCenterAndResolution);
-=======
+
+goog.exportProperty(
+    ome.ol3.Viewer.prototype,
     'toggleIntensityQuerying',
-    ome.ol3.Viewer.prototype.toggleIntensityQuerying);
->>>>>>> 1f509fae
+    ome.ol3.Viewer.prototype.toggleIntensityQuerying);