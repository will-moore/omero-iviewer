--- conflicted
+++ resolved
@@ -809,7 +809,6 @@
  * @param {ol.geom.Geometry} geometry the geometry
  * @param {number=} resolution the resolution to zoom in on
  */
-<<<<<<< HEAD
 ome.ol3.Viewer.prototype.centerOnGeometry = function(geometry, resolution) {
     if (!(geometry instanceof ol.geom.Geometry)) return;
 
@@ -819,29 +818,6 @@
             this.viewer_.getView().constrainResolution(resolution);
         if (typeof constrainedResolution === 'number')
             this.viewer_.getView().setResolution(constrainedResolution);
-=======
-ome.ol3.Viewer.prototype.fitRegionOrExtent = function(extent) {
-    // without a regions layer there will be no select of regions ...
-    var regions = this.getRegions();
-    if (regions === null ||
-        (!ome.ol3.utils.Misc.isArray(extent) &&
-         !(extent instanceof ol.geom.SimpleGeometry))) return;
-
-    regions.viewer_.viewer_.getView().fit(extent);
-}
-
-/**
- * Focuses on something that represents an extent or a simple geometry
- * i.e. center it and zoom in
- *
- * @param {string|Array<number>} shape_or_coord
- *              a shape id in roi_id:shape_id form or a coordinate pair array
- */
-ome.ol3.Viewer.prototype.centerOnShapeOrCoordinate = function(shape_or_coord) {
-    if (ome.ol3.utils.Misc.isArray(shape_or_coord)) {
-        this.viewer_.getView().setCenter(shape_or_coord);
-        return;
->>>>>>> eed11924
     }
 
     // center (taking into account potential rotation)
