--- conflicted
+++ resolved
@@ -1819,15 +1819,11 @@
     var omeroImage = this.getImage();
     if (omeroImage === null) return;
 
-<<<<<<< HEAD
+    // rerender image (if necessary)
     if (omeroImage.changeChannelRange(ranges)) this.affectImageRender();
-=======
-    omeroImage.changeChannelRange(ranges);
-    this.affectImageRender();
-
-    // update regions (if necessary)
+
+    // update regions (if active)
     if (this.getRegionsLayer()) this.getRegions().changed();
->>>>>>> ef282f6e
 }
 
 /**
