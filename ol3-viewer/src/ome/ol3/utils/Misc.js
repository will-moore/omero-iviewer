--- conflicted
+++ resolved
@@ -361,11 +361,13 @@
  */
 ome.ol3.utils.Misc.sendEventNotification = function(viewer, type, content, delay) {
     if (!(viewer instanceof ome.ol3.Viewer) ||
+        !(viewer.viewer_ instanceof ol.Map) ||
         viewer.prevent_event_notification_ ||
         typeof type !== 'string' ||
         type.length === 0) return;
 
-    var config_id = ome.ol3.utils.Misc.getTargetId(viewer.viewer_);
+    var config_id =
+        ome.ol3.utils.Misc.getTargetId(viewer.viewer_.getTargetElement());
     var eventbus = viewer.eventbus_;
     if (config_id && eventbus) { // publish
         if (typeof content !== 'object' || content === null) content = {};
@@ -381,29 +383,14 @@
 
 /**
  * Extracts the id which is part of the viewer's target element id
-<<<<<<< HEAD
- * e.g. xxxxx_344455
- *
- * @static
- * @param {ol.Map} target the viewer target
- * @return {number|null} the target element's id or null (if not found)
- */
-ome.ol3.utils.Misc.getTargetId = function(target) {
-    if (!(target instanceof ol.Map)) return null;
-    try {
-        var elemId =
-            typeof target.getTargetElement() === 'string' ?
-                target.getTargetElement() :
-                    typeof target.getTargetElement() === 'object' &&
-                    typeof target.getTargetElement().id === 'string' ?
-                        target.getTargetElement().id : null;
-=======
  * e.g. xxxxx_344455. In a standalone ol3 setup there won't be a number
  * but just an id
  *
  * @static
  * @param {Element|string} target the viewer's target element
- * @return {number|string} the id as a number/string (latter: for ol3 alone)
+ * @return {number|string|null} the target element's id as a number/string
+ *                              (latter: for ol3 alone) or null
+ *                              (no element id or parse error)
  */
 ome.ol3.utils.Misc.getTargetId = function(target) {
     try {
@@ -412,25 +399,16 @@
                 typeof target === 'object' &&
                     target !== null && typeof target.id === 'string' ?
                         target.id : null;
->>>>>>> 1f509fae
-
-        var _pos = -1;
-        if (elemId === null ||
-            ((_pos = elemId.lastIndexOf("_")) === -1)) return null;
-
-        var id = parseInt(elemId.substring(_pos+1));
-<<<<<<< HEAD
+        if (elemId === null) return null;
+
+        var pos = elemId.lastIndexOf("_");
+        if (pos === -1) return elemId;
+
+        var id = parseInt(elemId.substring(pos+1));
         if (isNaN(id)) return null;
 
         return id;
     } catch(no_care) {
         return null;
-=======
-        if (isNaN(id)) return elemId;
-
-        return id;
-    } catch(no_care) {
-        return elemId;
->>>>>>> 1f509fae
     }
 }