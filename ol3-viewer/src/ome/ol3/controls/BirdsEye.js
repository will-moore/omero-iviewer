//
// Copyright (C) 2017 University of Dundee & Open Microscopy Environment.
// All rights reserved.
//
// This program is free software: you can redistribute it and/or modify
// it under the terms of the GNU Affero General Public License as
// published by the Free Software Foundation, either version 3 of the
// License, or (at your option) any later version.
//
// This program is distributed in the hope that it will be useful,
// but WITHOUT ANY WARRANTY; without even the implied warranty of
// MERCHANTABILITY or FITNESS FOR A PARTICULAR PURPOSE.  See the
// GNU Affero General Public License for more details.
//
// You should have received a copy of the GNU Affero General Public License
// along with this program.  If not, see <http://www.gnu.org/licenses/>.
//
goog.provide('ome.ol3.controls.BirdsEye');

/**
 * Altered version of ol.control.OverviewMap:
 * - The image used for the birds eye is the thumbnail of the image viewed.
 * - The birds eye view remains fixed in size (no adjustment for zooms)
 *
 * @constructor
 * @extends {ol.control.Control}
 * @param {Object=} options additional (optional) options (e.g. collapsed)
 */
ome.ol3.controls.BirdsEye = function(options) {

    options = options || {};

    /**
     * @type {boolean}
     * @private
     */
    this.collapsed_ = options.collapsed !== undefined ? options.collapsed : true;

    /**
     * @private
     * @type {Node}
     */
    this.collapseLabel_ = document.createElement('span');
    this.collapseLabel_.textContent = '\u00AB';

    /**
     * @private
     * @type {Node}
     */
    this.label_ = document.createElement('span');
    this.label_.textContent = '\u00BB';

    var activeLabel = !this.collapsed_ ? this.collapseLabel_ : this.label_;
    var button = document.createElement('button');
    button.setAttribute('type', 'button');
    button.appendChild(activeLabel);
    ol.events.listen(button, ol.events.EventType.CLICK, this.handleClick_, this);

    /**
     * @type {Element}
     * @private
     */
    this.controlDiv_ = document.createElement('DIV');
    this.controlDiv_.className = 'ol-overviewmap-map';

    /**
    * @type {string}
    * @private
    */
    this.thumbnail_url_ = options['url'];

    /**
    * @type {number}
    * @private
    */
    this.thumbnail_revision_ = 0;

    /**
    * @type {Array.<number>}
    * @private
    */
    this.full_image_size_ = options['size'];

    /**
    * @type {Array.<number>}
    * @private
    */
    this.thumbnail_size_ = [150, 100];
    var fullSidesRatio = this.full_image_size_[0] / this.full_image_size_[1];
    var tmp = [
        this.thumbnail_size_[0],
        parseInt(this.thumbnail_size_[0] / fullSidesRatio)
    ];
    if (tmp[1] > this.thumbnail_size_[1]) {
        var factor = this.thumbnail_size_[1] / tmp[1];
        this.thumbnail_size_ = [
            parseInt(this.thumbnail_size_[0] * factor),
            this.thumbnail_size_[1]
        ];
    }

    /**
    * @type {Array.<number>}
    * @private
    */
    this.ratio_ = [
        this.thumbnail_size_[0] / this.full_image_size_[0],
        this.thumbnail_size_[1] / this.full_image_size_[1],
    ];

    /**
    * @type {ol.Map}
    * @private
    */
    this.birds_eye_ = this.initOrUpdate();

    var box = document.createElement('DIV');
    box.className = 'ol-overviewmap-box';
    box.style.boxSizing = 'border-box';

    /**
    * @type {ol.Overlay}
    * @private
    */
    this.boxOverlay_ = new ol.Overlay({
        position: [0, 0],
        positioning: ol.OverlayPositioning.BOTTOM_LEFT,
        element: box
    });
    this.birds_eye_.addOverlay(this.boxOverlay_);

    var element = document.createElement('div');
    element.className =
        'ol-overviewmap  ' + ol.css.CLASS_UNSELECTABLE + ' ' +
        ol.css.CLASS_CONTROL + (this.collapsed_ ? ' ol-collapsed' : '');
    element.appendChild(this.controlDiv_);
    element.appendChild(button);

    ol.control.Control.call(this, {
        element: element,
        render: ome.ol3.controls.BirdsEye.render,
        target: options.target
    });

    this.singleBoxClick = null;
    this.lastBoxCoordinate_ = null;

    this.birds_eye_.addInteraction(new ol.interaction.Pointer({
        handleDownEvent : function(event) {
            if (!(event instanceof ol.MapBrowserPointerEvent) ||
                this.clickedIntoBox(event.pixel)) return false;

            var boxDims = this.getBoxDims();
            var newCenterOfBox =
                [event.pixel[0] - boxDims[0] / 2,
                event.pixel[1] + boxDims[1] / 2
            ];

            this.boxOverlay_.setPosition(
                this.birds_eye_.getCoordinateFromPixel(newCenterOfBox));

            this.getMap().getView().setCenter(
                this.convertBirdsEyeCoords(
                    this.birds_eye_.getCoordinateFromPixel(event.pixel)));

            return false;
        }.bind(this),
        handleMoveEvent : function(event) {
            if (!(event instanceof ol.MapBrowserPointerEvent) ||
                !(event.originalEvent instanceof MouseEvent) ||
                event.originalEvent.buttons === 0) return;

            if (this.clickedIntoBox(event.pixel)) {
                if (this.lastBoxCoordinate_ === null) {
                    var position =
                        this.birds_eye_.getPixelFromCoordinate(
                            this.boxOverlay_.getPosition());

                    this.clickDistance_ = [
                        event.pixel[0] - position[0],
                        event.pixel[1] - position[1],
                    ];
                }

                this.singleBoxClick = true;
                this.lastBoxCoordinate_ = [
                    event.pixel[0] - this.clickDistance_[0],
                    event.pixel[1] - this.clickDistance_[1]
                ];
                this.boxOverlay_.setPosition(
                    this.birds_eye_.getCoordinateFromPixel(
                        this.lastBoxCoordinate_));
            }
        }.bind(this),
    }));

    // this is unfortunately necessary
    // since the mouse up event is not bubbling up
    this.onUpEvent =
        ol.events.listen(
            this.birds_eye_.getTarget(),
            ol.events.EventType.MOUSEUP,
            function(event) {
                if (this.lastBoxCoordinate_ === null) return;

                var boxDims = this.getBoxDims();
                var newCenter = [
                    this.lastBoxCoordinate_[0] + boxDims[0] / 2,
                    this.lastBoxCoordinate_[1] - boxDims[1] / 2
                ];
                this.getMap().getView().setCenter(
                    this.convertBirdsEyeCoords(
                        this.birds_eye_.getCoordinateFromPixel(newCenter)));
                this.lastBoxCoordinate_ = null;
                this.clickDistance_ = null;
            }, this);
};
ol.inherits(ome.ol3.controls.BirdsEye, ol.control.Control);

/**
 * Converts the bird's eye coordinates to full image coordinates
 *
 * @param {Array.<number>} coords the bird's eye coords
 * @return {Array.<number>} the corresponsing full image coordinates
 */
ome.ol3.controls.BirdsEye.prototype.convertBirdsEyeCoords = function(coords) {
    return [coords[0] / this.ratio_[0], coords[1] / this.ratio_[1]];
}

/**
<<<<<<< HEAD
 * Listens to map changes
=======
 * Overridden to add projection to view
 * @param {ol.PluggableMap} map
>>>>>>> c5d4fb71
 */
ome.ol3.controls.BirdsEye.prototype.setMap = function(map) {
    if (map) {
        ol.control.Control.prototype.setMap.call(this, map);
        this.birds_eye_.updateSize();
        this.render();
    }
};

/**
 * Creates/Initializes the ol.Map that represents the bird's eye view
 * or merely updates it if one exists already
 * @return {ol.Map} the bird's eye view
 */
ome.ol3.controls.BirdsEye.prototype.initOrUpdate = function() {
    if (typeof update_only !== 'boolean') update_only = false;
    // determine thumbnail size
    var ext = [0, -this.thumbnail_size_[1], this.thumbnail_size_[0], 0];
    var proj = new ol.proj.Projection({
        code: 'BIRDSEYE',
        units: 'pixels',
        extent: ext.slice()
    });

    // replace layer if we have one already,
    // effectively updating the static image source
    if (this.birds_eye_ instanceof ol.Map &&
        this.birds_eye_.getLayers().getLength() >0) {
        this.thumbnail_revision_++;
        this.birds_eye_.getLayers().item(0).setSource(
            new ol.source.ImageStatic({
            url: this.getThumbnailUrlWithVersion(),
            projection: proj,
            imageExtent: ext}));
        return this.birds_eye_;
    }

    var view = new ol.View({
       projection: proj,
       center: ol.extent.getCenter(ext),
       resolutions : [1],
       resolution : 1
    });
    var imageLayer = new ol.layer.Image({
        source: new ol.source.ImageStatic({
        url: this.getThumbnailUrlWithVersion(),
        projection: proj,
        imageExtent: ext})
    });

    return new ol.Map({
        controls: new ol.Collection(),
        interactions: new ol.Collection(),
        renderer: ol.renderer.Type.CANVAS,
        layers: [imageLayer],
        view: view,
        target: this.controlDiv_
    });
}

/**
 * Gets the thumbnail url for requesting
 * @return {string} the thumbnail url including config id and version
 */
ome.ol3.controls.BirdsEye.prototype.getThumbnailUrlWithVersion = function() {
    var map = this.getMap();
    var conf =
        map ? ome.ol3.utils.Misc.getTargetId(map.getTargetElement()) : "";

    return this.thumbnail_url_ + "/?rev=" +
        conf + "-" + this.thumbnail_revision_;
}

/**
 * Update the bird eye view
 * @param {ol.MapEvent} mapEvent Map event.
 * @this {ome.ol3.controls.BirdsEye}
 */
ome.ol3.controls.BirdsEye.render = function(mapEvent) {
    if (this.lastBoxCoordinate_ !== null || this.singleBoxClick) {
        this.singleBoxClick = false;
        return;
    };
    this.updateBox_();
};


/**
 * Updates the box overlay
 * @private
 */
ome.ol3.controls.BirdsEye.prototype.updateBox_ = function() {
    var map = this.getMap();
    if (!this.birds_eye_.isRendered()) return;

    var view = map.getView();
    var rotation = view.getRotation();
    this.birds_eye_.getView().setRotation(rotation);
    var extent =
        ol.extent.getForViewAndSize(
            view.getCenter(), view.getResolution(),
            0, map.getSize());
    var bottomLeft = ol.extent.getBottomLeft(extent);
    var topRight = ol.extent.getTopRight(extent);

    var rotatedBottomLeft = this.calculateCoordinateRotate_(rotation, bottomLeft);
    this.boxOverlay_.setPosition(
        [rotatedBottomLeft[0] * this.ratio_[0],
         rotatedBottomLeft[1] * this.ratio_[1]]);

    var box = this.boxOverlay_.getElement();
    if (box) {
        box.style.width = Math.abs((bottomLeft[0] - topRight[0]) * this.ratio_[0]) + 'px';
        box.style.height = Math.abs((topRight[1] - bottomLeft[1]) * this.ratio_[1]) + 'px';
    }
};


/**
 * @param {number} rotation Target rotation.
 * @param {ol.Coordinate} coordinate Coordinate.
 * @return {ol.Coordinate|undefined} Coordinate for rotation and center anchor.
 * @private
 */
ome.ol3.controls.BirdsEye.prototype.calculateCoordinateRotate_ =
    function(rotation, coordinate) {
        var coordinateRotate;

        var map = this.getMap();
        var view = map.getView();

        var currentCenter = view.getCenter();

        if (currentCenter) {
            coordinateRotate = [
                coordinate[0] - currentCenter[0],
                coordinate[1] - currentCenter[1]
            ];
            ol.coordinate.rotate(coordinateRotate, rotation);
            ol.coordinate.add(coordinateRotate, currentCenter);
        }
        return coordinateRotate;
};


/**
 * @param {Event} event The event to handle
 * @private
 */
ome.ol3.controls.BirdsEye.prototype.handleClick_ = function(event) {
    event.preventDefault();
    this.handleToggle_();
};


/**
 * Handles transition from collapsed to not collapsed and vice versa
 * @private
 */
ome.ol3.controls.BirdsEye.prototype.handleToggle_ = function() {
    this.element.classList.toggle('ol-collapsed');
        if (this.collapsed_) {
            ol.dom.replaceNode(this.collapseLabel_, this.label_);
        } else {
            ol.dom.replaceNode(this.label_, this.collapseLabel_);
        }
        this.collapsed_ = !this.collapsed_;

        if (!this.collapsed_) {
            if (!this.birds_eye_.isRendered()) this.birds_eye_.updateSize();
            ol.events.listenOnce(
                this.birds_eye_, ol.MapEventType.POSTRENDER,
                function() {
                    try {
                        this.updateBox_();
                    } catch(ignored) {}
                }, this);
        }
};


/**
 * Toggles collapsed state of bird eye view
 * @param {boolean} collapsed if true bird eye view will be hidden
 */
ome.ol3.controls.BirdsEye.prototype.setCollapsed = function(collapsed) {
    if (this.collapsed_ === collapsed) return;
    this.handleToggle_();
};


/**
 * Returns the collapsed state of the bird eye view
 * @return {boolean} true if bird eye view is hidden, false otherwise.
 */
ome.ol3.controls.BirdsEye.prototype.getCollapsed = function() {
    return this.collapsed_;
};

/**
 * Gets the width and height of the box in the birds eye view
 *
 * @return {Array<number>} the dimension of the box
 * @private
 */
ome.ol3.controls.BirdsEye.prototype.getBoxDims = function() {
    var el = this.boxOverlay_.getElement();
    var tmp = [
        ol.dom.outerWidth(el),
        ol.dom.outerHeight(el)
    ];

    // in IE we get a NaN because the method calls parseInt on margin left
    // which is 'auto'
    if (isNaN(tmp[0]) || isNaN(tmp[1])) tmp = [el.offsetWidth, el.offsetHeight];
    return tmp;
}

/**
 * Checks if a given x/y coordinate is within the box of the birds eye view
 *
 * @param {Array.<number>} coords a pair of coordinates
 * @return {boolean} true if the given coordinates fall into the box
 */
ome.ol3.controls.BirdsEye.prototype.clickedIntoBox = function(coords) {
    var offset =
        this.birds_eye_.getPixelFromCoordinate(this.boxOverlay_.getPosition());
    var boxDims = this.getBoxDims();
    var extent = [
        offset[0]-5, offset[1] - boxDims[1]-5,
        offset[0] + boxDims[0]+5, offset[1]+5
    ];
    return ol.extent.containsCoordinate(extent, coords);
}

/**
 * sort of destructor
 */
ome.ol3.controls.BirdsEye.prototype.disposeInternal = function() {
    if (typeof(this.onUpEvent) !== 'undefined' && this.onUpEvent)
        ol.events.unlistenByKey(this.onUpEvent);

    goog.base(this, 'disposeInternal');
    if (this.birds_eye_) this.birds_eye_.dispose();
};<|MERGE_RESOLUTION|>--- conflicted
+++ resolved
@@ -109,7 +109,7 @@
     ];
 
     /**
-    * @type {ol.Map}
+    * @type {ol.PluggableMap}
     * @private
     */
     this.birds_eye_ = this.initOrUpdate();
@@ -228,12 +228,8 @@
 }
 
 /**
-<<<<<<< HEAD
- * Listens to map changes
-=======
- * Overridden to add projection to view
+ * Sets map and rerenders/updates bird's eye view
  * @param {ol.PluggableMap} map
->>>>>>> c5d4fb71
  */
 ome.ol3.controls.BirdsEye.prototype.setMap = function(map) {
     if (map) {
@@ -244,9 +240,9 @@
 };
 
 /**
- * Creates/Initializes the ol.Map that represents the bird's eye view
+ * Creates/Initializes a ol.PluggableMap that represents the bird's eye view
  * or merely updates it if one exists already
- * @return {ol.Map} the bird's eye view
+ * @return {ol.PluggableMap} the bird's eye view
  */
 ome.ol3.controls.BirdsEye.prototype.initOrUpdate = function() {
     if (typeof update_only !== 'boolean') update_only = false;
@@ -260,7 +256,7 @@
 
     // replace layer if we have one already,
     // effectively updating the static image source
-    if (this.birds_eye_ instanceof ol.Map &&
+    if (this.birds_eye_ instanceof ol.PluggableMap &&
         this.birds_eye_.getLayers().getLength() >0) {
         this.thumbnail_revision_++;
         this.birds_eye_.getLayers().item(0).setSource(
@@ -284,7 +280,7 @@
         imageExtent: ext})
     });
 
-    return new ol.Map({
+    return new ol.PluggableMap({
         controls: new ol.Collection(),
         interactions: new ol.Collection(),
         renderer: ol.renderer.Type.CANVAS,
